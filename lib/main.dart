import 'dart:async';
import 'dart:isolate';

import 'package:firebase_core/firebase_core.dart';
import 'package:firebase_crashlytics/firebase_crashlytics.dart';
import 'package:flutter/material.dart';
import 'package:flutter/services.dart';
import 'package:flutter_localizations/flutter_localizations.dart';
<<<<<<< HEAD
import 'package:global_configuration/global_configuration.dart';
import 'package:mawaqit/generated/l10n.dart';
=======
import 'package:flutter_riverpod/flutter_riverpod.dart' show ProviderScope;
import 'package:mawaqit/i18n/l10n.dart';
>>>>>>> 8c82c9db
import 'package:mawaqit/i18n/AppLanguage.dart';
import 'package:mawaqit/src/enum/connectivity_status.dart';
import 'package:mawaqit/src/helpers/AnalyticsWrapper.dart';
import 'package:mawaqit/src/helpers/AppRouter.dart';
import 'package:mawaqit/src/helpers/ConnectivityService.dart';
import 'package:mawaqit/src/helpers/HiveLocalDatabase.dart';
import 'package:mawaqit/src/models/MawaqitHijriCalendar.dart';
import 'package:mawaqit/src/pages/SplashScreen.dart';
import 'package:mawaqit/src/services/audio_manager.dart';
import 'package:mawaqit/src/services/developer_manager.dart';
import 'package:mawaqit/src/services/mosque_manager.dart';
import 'package:mawaqit/src/services/settings_manager.dart';
import 'package:mawaqit/src/services/theme_manager.dart';
import 'package:provider/provider.dart';
import 'package:sizer/sizer.dart';

Future<void> main() async {
  runZonedGuarded<Future<void>>(() async {
    WidgetsFlutterBinding.ensureInitialized();
    // Sizer

    await Firebase.initializeApp();

    FlutterError.onError = FirebaseCrashlytics.instance.recordFlutterError;
    Isolate.current.addErrorListener(RawReceivePort((pair) async {
      final List<dynamic> errorAndStacktrace = pair;
      await FirebaseCrashlytics.instance.recordError(
        errorAndStacktrace.first,
        errorAndStacktrace.last,
      );
    }).sendPort);

<<<<<<< HEAD
    if (kDebugMode) {
      await FirebaseCrashlytics.instance.setCrashlyticsCollectionEnabled(false);
    } else {
      await FirebaseCrashlytics.instance.setCrashlyticsCollectionEnabled(true);
    }

    HttpOverrides.global = MyHttpOverrides();
    FocusManager.instance.highlightStrategy = FocusHighlightStrategy.alwaysTraditional;

    // hide status bar
    SystemChrome.setEnabledSystemUIMode(SystemUiMode.immersive);
    SystemChrome.setSystemUIChangeCallback((systemOverlaysAreVisible) async {
      if (systemOverlaysAreVisible) return;
      await Future.delayed(Duration(seconds: 3));
      SystemChrome.restoreSystemUIOverlays();
    });

    return runApp(MyApp());
=======
    return runApp(ProviderScope(child: MyApp()));
>>>>>>> 8c82c9db
  }, (error, stack) => FirebaseCrashlytics.instance.recordError(error, stack));
}

class MyApp extends StatelessWidget {
  @override
  Widget build(BuildContext context) {
    return MultiProvider(
      providers: [
        ChangeNotifierProvider(create: (context) => ThemeNotifier()),
        ChangeNotifierProvider(create: (context) => AppLanguage()),
        ChangeNotifierProvider(create: (context) => MosqueManager()),
        ChangeNotifierProvider(create: (context) => SettingsManager()),
        ChangeNotifierProvider(create: (context) => AudioManager()),
        ChangeNotifierProvider(create: (context) => DeveloperManager()),
        ChangeNotifierProvider(create: (context) => HiveManager()),
      ],
      child: Consumer<AppLanguage>(builder: (context, model, child) {
        return Sizer(builder: (context, orientation, size) {
          return StreamProvider(
            initialData: ConnectivityStatus.Offline,
            create: (context) => ConnectivityService()
                .connectionStatusController
                .stream
                .map((event) {
              if (event == ConnectivityStatus.Wifi ||
                  event == ConnectivityStatus.Cellular) {
                //todo check actual internet
              }

              return event;
            }),
            child: Consumer<ThemeNotifier>(
              builder: (context, theme, _) => Shortcuts(
                shortcuts: {
                  SingleActivator(LogicalKeyboardKey.select): ActivateIntent()
                },
                child: MaterialApp(
                  themeMode: theme.mode,
                  localeResolutionCallback: (locale, supportedLocales) {
                    if (locale?.languageCode.toLowerCase() == 'ba')
                      return Locale('en');

                    return locale;
                  },
                  theme: theme.lightTheme,
                  darkTheme: theme.darkTheme,
                  locale: model.appLocal,
                  navigatorKey: AppRouter.navigationKey,
                  navigatorObservers: [AnalyticsWrapper.observer()],
                  localizationsDelegates: [
                    S.delegate,
                    GlobalCupertinoLocalizations.delegate,
                    GlobalMaterialLocalizations.delegate,
                    GlobalWidgetsLocalizations.delegate,
                  ],
                  supportedLocales: S.supportedLocales,
                  debugShowCheckedModeBanner: false,
                  home: Splash(),
                ),
              ),
            ),
          );
        });
      }),
    );
  }
}<|MERGE_RESOLUTION|>--- conflicted
+++ resolved
@@ -6,13 +6,8 @@
 import 'package:flutter/material.dart';
 import 'package:flutter/services.dart';
 import 'package:flutter_localizations/flutter_localizations.dart';
-<<<<<<< HEAD
-import 'package:global_configuration/global_configuration.dart';
-import 'package:mawaqit/generated/l10n.dart';
-=======
 import 'package:flutter_riverpod/flutter_riverpod.dart' show ProviderScope;
 import 'package:mawaqit/i18n/l10n.dart';
->>>>>>> 8c82c9db
 import 'package:mawaqit/i18n/AppLanguage.dart';
 import 'package:mawaqit/src/enum/connectivity_status.dart';
 import 'package:mawaqit/src/helpers/AnalyticsWrapper.dart';
@@ -45,28 +40,7 @@
       );
     }).sendPort);
 
-<<<<<<< HEAD
-    if (kDebugMode) {
-      await FirebaseCrashlytics.instance.setCrashlyticsCollectionEnabled(false);
-    } else {
-      await FirebaseCrashlytics.instance.setCrashlyticsCollectionEnabled(true);
-    }
-
-    HttpOverrides.global = MyHttpOverrides();
-    FocusManager.instance.highlightStrategy = FocusHighlightStrategy.alwaysTraditional;
-
-    // hide status bar
-    SystemChrome.setEnabledSystemUIMode(SystemUiMode.immersive);
-    SystemChrome.setSystemUIChangeCallback((systemOverlaysAreVisible) async {
-      if (systemOverlaysAreVisible) return;
-      await Future.delayed(Duration(seconds: 3));
-      SystemChrome.restoreSystemUIOverlays();
-    });
-
-    return runApp(MyApp());
-=======
     return runApp(ProviderScope(child: MyApp()));
->>>>>>> 8c82c9db
   }, (error, stack) => FirebaseCrashlytics.instance.recordError(error, stack));
 }
 
