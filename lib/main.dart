import 'dart:isolate';

import 'package:firebase_core/firebase_core.dart';
import 'package:firebase_crashlytics/firebase_crashlytics.dart';
import 'package:flutter/foundation.dart';
import 'package:flutter/material.dart';
import 'package:flutter/services.dart';
import 'package:flutter_localizations/flutter_localizations.dart';
import 'package:flyweb/i18n/AppLanguage.dart';
import 'package:flyweb/i18n/i18n.dart';
import 'package:flyweb/src/helpers/AnalyticsWrapper.dart';
import 'package:flyweb/src/helpers/AppRouter.dart';
import 'package:flyweb/src/helpers/ConnectivityService.dart';
import 'package:flyweb/src/helpers/SharedPref.dart';
import 'package:flyweb/src/models/ad_state.dart';
import 'package:flyweb/src/models/settings.dart';
import 'package:flyweb/src/pages/SplashScreen.dart';
import 'package:flyweb/src/services/mosque_manager.dart';
import 'package:flyweb/src/services/settings_manager.dart';
import 'package:flyweb/src/services/theme_manager.dart';
import 'package:global_configuration/global_configuration.dart';
import 'package:google_mobile_ads/google_mobile_ads.dart';
import 'package:provider/provider.dart';

Future<void> main() async {
  WidgetsFlutterBinding.ensureInitialized();
  //Ads
  final initFuture = MobileAds.instance.initialize();

  final adState = AdState(initFuture);
  SharedPref sharedPref = SharedPref();
  Settings settings = new Settings();

  await GlobalConfiguration().loadFromAsset("configuration");

  await Firebase.initializeApp();

  FlutterError.onError = FirebaseCrashlytics.instance.recordFlutterError;
  Isolate.current.addErrorListener(RawReceivePort((pair) async {
    final List<dynamic> errorAndStacktrace = pair;
    await FirebaseCrashlytics.instance.recordError(
      errorAndStacktrace.first,
      errorAndStacktrace.last,
    );
  }).sendPort);
  if (kDebugMode) {
    await FirebaseCrashlytics.instance.setCrashlyticsCollectionEnabled(false);
  }

  try {
    var set = await sharedPref.read("settings");
    if (set != null) {
      settings = Settings.fromJson(set);
    }
  } catch (err) {}

  return runApp(ChangeNotifierProvider<ThemeNotifier>(
    create: (_) => new ThemeNotifier(),
    child: Provider.value(
      value: adState,
      builder: (context, child) => MyApp(settings: settings),
    ),
  ));
}

class MyApp extends StatelessWidget {
  // final AppLanguage appLanguage;
  final Settings? settings;

  const MyApp({this.settings});

  @override
  Widget build(BuildContext context) {
    return MultiProvider(
      providers: [
        ChangeNotifierProvider(
          create: (context) => AppLanguage()..fetchLocale(),
        ),
        ChangeNotifierProvider(create: (context) => MosqueManager()..init()),
        ChangeNotifierProvider(create: (context) => SettingsManager()..init()),
      ],
      //   providers:
      // create: (_) => appLanguage,
      child: Consumer<AppLanguage>(builder: (context, model, child) {
        // ignore: missing_required_param
        return StreamProvider(
          initialData: null,
          create: (context) =>
              ConnectivityService().connectionStatusController.stream,
          child: Consumer<ThemeNotifier>(
<<<<<<< HEAD
            builder: (context, theme, _) => Shortcuts(
              shortcuts: {
                SingleActivator(LogicalKeyboardKey.select): ActivateIntent()
              },
              child: MaterialApp(
                theme: theme.getTheme(),
                locale: model.appLocal,
                localizationsDelegates: [
                  I18n.delegate,
                  GlobalMaterialLocalizations.delegate,
                  GlobalWidgetsLocalizations.delegate,
                ],
                supportedLocales: I18n.delegate.supportedLocales,
                debugShowCheckedModeBanner: false,
                home: SplashScreen(localSettings: this.settings),
              ),
=======
            builder: (context, theme, _) => MaterialApp(
              theme: theme.getTheme(),
              locale: model.appLocal,
              navigatorObservers: [AnalyticsWrapper.observer()],
              navigatorKey: AppRouter.navigationKey,
              localizationsDelegates: [
                I18n.delegate,
                GlobalMaterialLocalizations.delegate,
                GlobalWidgetsLocalizations.delegate,
              ],
              supportedLocales: I18n.delegate.supportedLocales,
              debugShowCheckedModeBanner: false,
              home: SplashScreen(localSettings: this.settings),
>>>>>>> 9c673801
            ),
          ),
        );
      }),
    );
  }
}<|MERGE_RESOLUTION|>--- conflicted
+++ resolved
@@ -88,7 +88,6 @@
           create: (context) =>
               ConnectivityService().connectionStatusController.stream,
           child: Consumer<ThemeNotifier>(
-<<<<<<< HEAD
             builder: (context, theme, _) => Shortcuts(
               shortcuts: {
                 SingleActivator(LogicalKeyboardKey.select): ActivateIntent()
@@ -96,6 +95,8 @@
               child: MaterialApp(
                 theme: theme.getTheme(),
                 locale: model.appLocal,
+                navigatorKey: AppRouter.navigationKey,
+                 navigatorObservers: [AnalyticsWrapper.observer()],
                 localizationsDelegates: [
                   I18n.delegate,
                   GlobalMaterialLocalizations.delegate,
@@ -105,21 +106,6 @@
                 debugShowCheckedModeBanner: false,
                 home: SplashScreen(localSettings: this.settings),
               ),
-=======
-            builder: (context, theme, _) => MaterialApp(
-              theme: theme.getTheme(),
-              locale: model.appLocal,
-              navigatorObservers: [AnalyticsWrapper.observer()],
-              navigatorKey: AppRouter.navigationKey,
-              localizationsDelegates: [
-                I18n.delegate,
-                GlobalMaterialLocalizations.delegate,
-                GlobalWidgetsLocalizations.delegate,
-              ],
-              supportedLocales: I18n.delegate.supportedLocales,
-              debugShowCheckedModeBanner: false,
-              home: SplashScreen(localSettings: this.settings),
->>>>>>> 9c673801
             ),
           ),
         );
