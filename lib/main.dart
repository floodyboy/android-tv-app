--- conflicted
+++ resolved
@@ -28,7 +28,6 @@
 
   await GlobalConfiguration().loadFromAsset("configuration");
 
-<<<<<<< HEAD
   await Firebase.initializeApp();
 
   FlutterError.onError = FirebaseCrashlytics.instance.recordFlutterError;
@@ -43,8 +42,6 @@
     await FirebaseCrashlytics.instance.setCrashlyticsCollectionEnabled(false);
   }
 
-=======
->>>>>>> 5c3fac64
   try {
     var set = await sharedPref.read("settings");
     if (set != null) {
