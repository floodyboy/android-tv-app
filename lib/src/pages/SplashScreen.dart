--- conflicted
+++ resolved
@@ -10,12 +10,9 @@
 import 'package:mawaqit/i18n/l10n.dart';
 import 'package:mawaqit/i18n/AppLanguage.dart';
 import 'package:mawaqit/src/helpers/AppRouter.dart';
-<<<<<<< HEAD
-=======
 import 'package:mawaqit/src/helpers/HiveLocalDatabase.dart';
 import 'package:mawaqit/src/helpers/HttpOverrides.dart';
 import 'package:mawaqit/src/helpers/RelativeSizes.dart';
->>>>>>> 8c82c9db
 import 'package:mawaqit/src/helpers/SharedPref.dart';
 import 'package:mawaqit/src/models/settings.dart';
 import 'package:mawaqit/src/pages/ErrorScreen.dart';
@@ -90,7 +87,7 @@
       var settings = await _initSettings();
       var goBoarding = await loadBoarding();
       var mosqueManager = context.read<MosqueManager>();
-      bool hasNoMosque = mosqueManager.mosqueId == null && mosqueManager.mosqueSlug == null;
+      bool hasNoMosque = mosqueManager.mosqueUUID == null;
 
       if (hasNoMosque || goBoarding && settings.boarding == "1") {
         AppRouter.pushReplacement(OnBoardingScreen());
@@ -109,12 +106,8 @@
         // e.response!.data;
       }
     } catch (e) {
-<<<<<<< HEAD
-      setState(() => applicationProblem = true);
-=======
       setState(() => error = ErrorState.mosqueDataError);
       rethrow;
->>>>>>> 8c82c9db
     }
   }
 
@@ -124,8 +117,6 @@
   }
 
   Widget build(BuildContext context) {
-<<<<<<< HEAD
-=======
     RelativeSizes.instance.size = MediaQuery.of(context).size;
 
     switch (error) {
@@ -155,7 +146,6 @@
         break;
     }
 
->>>>>>> 8c82c9db
     return Scaffold(
       body: Container(
         color: Colors.black,
