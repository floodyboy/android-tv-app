import 'package:auto_size_text/auto_size_text.dart';
import 'package:flutter/material.dart';
import 'package:mawaqit/generated/l10n.dart';
import 'package:mawaqit/src/helpers/RelativeSizes.dart';
import 'package:mawaqit/src/helpers/StringUtils.dart';
import 'package:provider/provider.dart';

import '../../../services/audio_manager.dart';
import '../../../services/mosque_manager.dart';
import '../../../themes/UIShadows.dart';

class AfterAdhanSubScreen extends StatefulWidget {
  const AfterAdhanSubScreen({Key? key, this.onDone}) : super(key: key);

  final VoidCallback? onDone;

  @override
  State<AfterAdhanSubScreen> createState() => _AfterAdhanSubScreenState();
}

class _AfterAdhanSubScreenState extends State<AfterAdhanSubScreen> {
  final kTitleArabic = 'دعاء ما بعد الأذان';

  final kHadithArabic =
      ' اللَّهمَّ ربَّ هذِهِ الدَّعوةِ التَّامَّةِ ، والصَّلاةِ القائمةِ ، آتِ سيِّدَنا مُحمَّدًا الوسيلةَ والفَضيلةَ ، وابعثهُ مقامًا مَحمودًا الَّذي وعدتَهُ، إنَّكَ لا تخلفُ الميعادَ.';

  @override
  void initState() {
    final mosqueConfig = context.read<MosqueManager>().mosqueConfig;
    final audioProvider = context.read<AudioManager>();
    if (mosqueConfig!.duaAfterAzanEnabled! && !context.read<MosqueManager>().typeIsMosque) {
      audioProvider.loadAndPlayDuaAfterAdhanVoice(mosqueConfig, onDone: widget.onDone);
    } else {
      widget.onDone?.call();
    }

    super.initState();
  }

  @override
  Widget build(BuildContext context) {
    final isArabic = Localizations.localeOf(context).languageCode == 'ar';

    return FittedBox(
      fit: BoxFit.scaleDown,
      child: Padding(
        padding: const EdgeInsets.all(8.0),
        child: Column(
          mainAxisAlignment: MainAxisAlignment.center,
          children: [
            Text(
              kTitleArabic,
              style: TextStyle(
                  fontWeight: FontWeight.bold,
                  fontSize: 62,
                  color: Colors.white,
                  shadows: kAfterAdhanTextShadow,
                  fontFamily: StringManager.fontFamilyKufi),
            ),
            SizedBox(
              width: isArabic?110.vw:200.vw,
              child: AutoSizeText(
                stepGranularity: 1,
                kHadithArabic,
                textAlign: TextAlign.center,
                style: TextStyle(
                    fontSize: 6.2.vw,
                    color: Colors.white,
                    shadows: kAfterAdhanTextShadow,
                    fontFamily: StringManager.fontFamilyKufi),
              ),
            ),
            if (Localizations.localeOf(context).languageCode != 'ar') ...[
<<<<<<< HEAD
              SizedBox(height: 2.vh,),
              Text(
=======
              AutoSizeText(

>>>>>>> 40bf68dc
                S.of(context).afterSalahHadithTitle,
                stepGranularity: 1,
                style: TextStyle(
                  fontWeight: FontWeight.bold,
                  fontSize: 6.2.vw,
                  color: Colors.white,
                  shadows: kIqamaCountDownTextShadow,
                ),
              ),
              SizedBox(
                width: 200.vw,
                child: Text(
                  S.of(context).afterSalahHadith,
                  textAlign: TextAlign.center,
                  style: TextStyle(
                      fontSize: 62,
                      wordSpacing: 2,
                      color: Colors.white,
                      shadows: kIqamaCountDownTextShadow,
                  ),
                ),

              ),
              SizedBox(
                height: 2.5.vh,
              )
            ]
          ],
        ),
      ),
    );
  }
}<|MERGE_RESOLUTION|>--- conflicted
+++ resolved
@@ -71,13 +71,7 @@
               ),
             ),
             if (Localizations.localeOf(context).languageCode != 'ar') ...[
-<<<<<<< HEAD
-              SizedBox(height: 2.vh,),
-              Text(
-=======
               AutoSizeText(
-
->>>>>>> 40bf68dc
                 S.of(context).afterSalahHadithTitle,
                 stepGranularity: 1,
                 style: TextStyle(
