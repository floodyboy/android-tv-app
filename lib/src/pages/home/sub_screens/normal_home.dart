import 'package:flutter/material.dart';
import 'package:marquee/marquee.dart';
import 'package:mawaqit/generated/l10n.dart';
import 'package:mawaqit/src/helpers/RelativeSizes.dart';
import 'package:mawaqit/src/pages/home/widgets/HomeLogoVersion.dart';
import 'package:mawaqit/src/pages/home/widgets/SalahItem.dart';
import 'package:mawaqit/src/pages/home/widgets/SalahTimesBar.dart';
import 'package:mawaqit/src/pages/home/widgets/TimeWidget.dart';
import 'package:mawaqit/src/pages/home/widgets/mosque_header.dart';
import 'package:mawaqit/src/services/mosque_manager.dart';
import 'package:mawaqit/src/themes/UIShadows.dart';
import 'package:provider/provider.dart';

import '../widgets/FlashWidget.dart';

class NormalHomeSubScreen extends StatelessWidget {
  const NormalHomeSubScreen({Key? key}) : super(key: key);

  @override
  Widget build(BuildContext context) {
    final mosqueProvider = context.read<MosqueManager>();
    final mosque = mosqueProvider.mosque!;
    final mosqueConfig = mosqueProvider.mosqueConfig;
    return Column(
      mainAxisAlignment: MainAxisAlignment.spaceBetween,
      children: [
        MosqueHeader(mosque: mosque),
        Row(
          children: [
            Expanded(
              child: mosqueProvider.showImsak
                  ? Center(
                      child: SalahItemWidget(
                        title: S.of(context).imsak,
                        time: mosqueProvider.imsak,
                        removeBackground: true,
                        withDivider: false,
                      ),
                    )
                  : mosqueProvider.showEid
                      ? Center(
                          child: SalahItemWidget(
                            title: "Salat El Eid",
                            iqama: mosqueProvider.times!.aidPrayerTime2,
                            time: mosqueProvider.times!.aidPrayerTime ?? "",
                            removeBackground: false,
                            withDivider: mosqueProvider.times!.aidPrayerTime2 != null,
                            active: true,
                          ),
                        )
                      : Center(
                          child: SalahItemWidget(
                            title: S.of(context).shuruk,
                            time: mosqueProvider.times!.shuruq ?? "",
                            removeBackground: true,
                            withDivider: false,
                            active: mosqueProvider.activateShroukItem,
                          ),
                        ),
            ),
            HomeTimeWidget(),
            Expanded(
              child: Center(
                child: SalahItemWidget(
                  title: S.of(context).jumua,
                  time: mosqueProvider.times!.jumua ?? "",
                  iqama: mosqueProvider.times!.jumua2,
                  active:
                      mosqueProvider.nextSalahIndex() == 2 && mosqueProvider.mosqueDate().weekday == DateTime.friday,
                  removeBackground: true,
                ),
              ),
            ),
          ],
        ),
        SalahTimesBar(),
<<<<<<< HEAD
        Container(
          padding: EdgeInsets.symmetric(horizontal: 1.vw, vertical: .3.vw),
          width: double.infinity,
          color: mosque.flash?.content.isEmpty != false ? null : Colors.black38,
          child: Row(
            children: [
              Column(
                mainAxisAlignment: MainAxisAlignment.spaceBetween,
                crossAxisAlignment: CrossAxisAlignment.start,
                children: [
                  Text(
                    "ID ${mosque.id}",
                    style: TextStyle(
                      fontSize: .7.vw,
                      color: Colors.grey,
                      fontWeight: FontWeight.bold,
                      shadows: kHomeTextShadow,
                    ),
                  ),
                  SizedBox(height: 5),
                  Image.network(
                    'https://mawaqit.net/static/images/store-qrcode.png?4.89.2',
                    width: 3.vw,
                    height: 3.vw,
                  ),
                ],
              ),
              Expanded(
                child: SizedBox(
                  height: 5.vw,
                  child:FlashWidget()
=======
        mosqueConfig!.footer!
            ? Container(
                padding: EdgeInsets.symmetric(horizontal: 1.vw, vertical: .3.vw),
                width: double.infinity,
                color: mosque.flash?.content.isEmpty != false ? null : Colors.black38,
                child: Row(
                  children: [
                    Column(
                      mainAxisAlignment: MainAxisAlignment.spaceBetween,
                      crossAxisAlignment: CrossAxisAlignment.start,
                      children: [
                        Text(
                          "ID ${mosque.id}",
                          style: TextStyle(
                            fontSize: .7.vw,
                            color: Colors.grey,
                            fontWeight: FontWeight.bold,
                            shadows: kHomeTextShadow,
                          ),
                        ),
                        SizedBox(height: 5),
                        Image.network(
                          'https://mawaqit.net/static/images/store-qrcode.png?4.89.2',
                          width: 3.vw,
                          height: 3.vw,
                        ),
                      ],
                    ),
                    Expanded(
                      child: SizedBox(
                        height: 5.vw,
                        child: mosque.flash?.content.isEmpty != false
                            //todo get the message
                            ? SizedBox()
                            : Marquee(
                                text: mosque.flash?.content ?? '',
                                scrollAxis: Axis.horizontal,
                                blankSpace: 500,
                                style: TextStyle(
                                  fontSize: 30,
                                  fontWeight: FontWeight.bold,
                                  wordSpacing: 3,
                                  shadows: kHomeTextShadow,
                                  color: Colors.white,
                                ),
                              ),
                      ),
                    ),
                    HomeLogoVersion(),
                  ],
>>>>>>> 30791afa
                ),
              )
            : SizedBox(
                height: 40,
              )
      ],
    );
  }
}<|MERGE_RESOLUTION|>--- conflicted
+++ resolved
@@ -74,7 +74,6 @@
           ],
         ),
         SalahTimesBar(),
-<<<<<<< HEAD
         Container(
           padding: EdgeInsets.symmetric(horizontal: 1.vw, vertical: .3.vw),
           width: double.infinity,
@@ -106,7 +105,7 @@
                 child: SizedBox(
                   height: 5.vw,
                   child:FlashWidget()
-=======
+
         mosqueConfig!.footer!
             ? Container(
                 padding: EdgeInsets.symmetric(horizontal: 1.vw, vertical: .3.vw),
@@ -157,7 +156,7 @@
                     ),
                     HomeLogoVersion(),
                   ],
->>>>>>> 30791afa
+
                 ),
               )
             : SizedBox(
