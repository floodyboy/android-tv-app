--- conflicted
+++ resolved
@@ -56,7 +56,10 @@
               ),
             ),
             Padding(
-              padding: EdgeInsets.only(top: 7.3.vh, right: 1.vw),
+              padding: EdgeInsets.only(
+                top: 7.3.vh,
+                right: 1.vw
+              ),
               child: SalahTimesBar(),
             ),
           ],
@@ -103,13 +106,6 @@
                       ),
                     ),
                   ),
-<<<<<<< HEAD
-                  Align(
-                    alignment: Alignment.centerRight,
-                    child: Padding(
-                      padding: EdgeInsets.only(bottom: 1.5.vh, left: 1.vw),
-                      child: HomeLogoVersion(),
-=======
                   Padding(
                     padding: const EdgeInsets.all(3.0),
                     child: Align(
@@ -124,7 +120,6 @@
                           height: 9.5.vh,
 
                           child: HomeLogoVersion()),
->>>>>>> eb44ce47
                     ),
                   ),
                 ],
