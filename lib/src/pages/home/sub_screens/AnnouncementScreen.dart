--- conflicted
+++ resolved
@@ -1,6 +1,3 @@
-import 'dart:async';
-import 'dart:developer';
-
 import 'package:auto_size_text/auto_size_text.dart';
 import 'package:flutter/material.dart';
 import 'package:flutter_animate/flutter_animate.dart';
@@ -16,23 +13,13 @@
 import 'package:provider/provider.dart';
 import 'package:youtube_player_flutter/youtube_player_flutter.dart';
 
-<<<<<<< HEAD
-import '../../../state_management/workflow/announcement_workflow/announcement_workflow_notifier.dart'
-    as announcement_workflow;
-
-=======
 import '../../../state_management/workflow/announcement_workflow.dart';
 import '../../../state_management/workflow/workflow_notifier.dart';
->>>>>>> e4962b39
 import '../widgets/salah_items/responsive_mini_salah_bar_widget.dart';
 import '../widgets/workflows/announcement_workflow.dart';
 
-<<<<<<< HEAD
-class AnnouncementScreen extends ConsumerStatefulWidget {
-=======
 /// show all announcements in one after another
 class AnnouncementScreen extends ConsumerWidget {
->>>>>>> e4962b39
   AnnouncementScreen({
     Key? key,
     this.onDone,
@@ -45,50 +32,6 @@
   final bool enableVideos;
 
   @override
-<<<<<<< HEAD
-  ConsumerState createState() => _AnnouncementScreenState();
-}
-
-class _AnnouncementScreenState extends ConsumerState<AnnouncementScreen> {
-  @override
-  void initState() {
-    WidgetsBinding.instance.addPostFrameCallback((_) {
-      final announcements = context.read<MosqueManager>().activeAnnouncements(true);
-      log('announcement: AnnouncementScreen: initState ${announcements.length}');
-      ref.read(announcement_workflow.announcementWorkflowProvider.notifier).startAnnouncementWorkflow(
-            announcements,
-            false,
-          );
-    });
-    super.initState();
-  }
-
-  @override
-  Widget build(BuildContext context) {
-    ref.listen(announcement_workflow.announcementWorkflowProvider, (previous, next) {
-      if (!next.value!.isActivated && previous!.value!.isActivated) widget.onDone?.call();
-      if (next.hasError) widget.onDone?.call();
-    });
-    return ref.watch(announcement_workflow.announcementWorkflowProvider).maybeWhen(
-          orElse: () => SizedBox(),
-          data: (state) => Stack(
-            alignment: Alignment.bottomCenter,
-            children: [
-              announcementWidgets(
-                state.announcementItem.announcement,
-              ),
-              Align(
-                alignment: Alignment.topCenter,
-                child: Padding(
-                  padding: EdgeInsets.symmetric(vertical: 1.vh),
-                  child: AboveSalahBar(),
-                ),
-              ),
-              IgnorePointer(
-                child: Padding(padding: EdgeInsets.only(bottom: 1.5.vh), child: ResponsiveMiniSalahBarWidget()),
-              )
-            ],
-=======
   Widget build(BuildContext context, WidgetRef ref) {
     final announcements = context.read<MosqueManager>().activeAnnouncements(enableVideos);
     ref.listen(announcementWorkflowProvider, (prev,next){
@@ -114,9 +57,13 @@
           child: Padding(
             padding: EdgeInsets.symmetric(vertical: 1.vh),
             child: AboveSalahBar(),
->>>>>>> e4962b39
           ),
-        );
+        ),
+        IgnorePointer(
+          child: Padding(padding: EdgeInsets.only(bottom: 1.5.vh), child: ResponsiveMiniSalahBarWidget()),
+        )
+      ],
+    );
   }
 
   /// return the widget of the announcement based on its type
@@ -216,7 +163,7 @@
   Widget build(BuildContext context) {
     return Image(
       image: MawaqitNetworkImageProvider(image, onError: onError),
-      fit: BoxFit.fill,
+      fit: BoxFit.fitWidth,
       width: double.infinity,
       height: double.infinity,
     ).animate().slideX().addRepaintBoundary();
@@ -253,9 +200,7 @@
         hideControls: true,
         forceHD: true,
       ),
-    )..addListener(() {
-        ref.read(videoProvider.notifier).state = _controller.value.metaData.duration;
-      });
+    );
 
     /// if announcement didn't started playing after 20 seconds skip it
     Future.delayed(20.seconds, () {
@@ -278,17 +223,12 @@
         child: YoutubePlayer(
           controller: _controller,
           showVideoProgressIndicator: true,
-<<<<<<< HEAD
-=======
           onEnded: (metaData) {
             ref.read(videoWorkflowProvider.notifier).setVideoFinished();
             widget.onEnded?.call();
           },
->>>>>>> e4962b39
         ),
       ),
     );
   }
-}
-
-final videoProvider = StateProvider<Duration>((ref) => Duration(seconds: 0));+}