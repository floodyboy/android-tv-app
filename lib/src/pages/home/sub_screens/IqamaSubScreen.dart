import 'package:flutter/material.dart';
<<<<<<< HEAD
import 'package:flutter_svg/flutter_svg.dart';
=======
import 'package:flutter_animate/flutter_animate.dart';
>>>>>>> 3be4101a
import 'package:mawaqit/const/resource.dart';
import 'package:mawaqit/i18n/l10n.dart';
import 'package:mawaqit/src/helpers/RelativeSizes.dart';
import 'package:mawaqit/src/helpers/StringUtils.dart';
<<<<<<< HEAD
=======
import 'package:mawaqit/src/helpers/mawaqit_icons_icons.dart';
import 'package:mawaqit/src/helpers/repaint_boundires.dart';
>>>>>>> 3be4101a
import 'package:mawaqit/src/pages/home/widgets/FlashAnimation.dart';
import 'package:mawaqit/src/services/audio_manager.dart';
import 'package:mawaqit/src/services/mosque_manager.dart';
import 'package:mawaqit/src/themes/UIShadows.dart';
import 'package:provider/provider.dart';

class IqamaSubScreen extends StatefulWidget {
  const IqamaSubScreen({Key? key, this.onDone}) : super(key: key);

  final VoidCallback? onDone;

  @override
  State<IqamaSubScreen> createState() => _IqamaSubScreenState();
}

class _IqamaSubScreenState extends State<IqamaSubScreen> {
  AudioManager? audioManager;

  @override
  void initState() {
    if (context.read<MosqueManager>().mosqueConfig!.iqamaBip) {
      audioManager = context.read<AudioManager>();
      audioManager!.loadAndPlayIqamaBipVoice(
        context.read<MosqueManager>().mosqueConfig,
        onDone: widget.onDone,
      );
    } else {
      Future.delayed(Duration(minutes: 1), widget.onDone);
    }
    super.initState();
  }

  @override
  void dispose() {
    audioManager?.stop();
    super.dispose();
  }

  @override
  Widget build(BuildContext context) {
    final theme = Theme.of(context);
    final tr = S.of(context);
    return Column(
      crossAxisAlignment: CrossAxisAlignment.center,
      children: [
        Expanded(
          child: FittedBox(
            fit: BoxFit.scaleDown,
            child: Container(
              height: 30.vh,
              alignment: Alignment.center,
              padding: EdgeInsets.symmetric(horizontal: 4.vw),
              decoration: BoxDecoration(
                borderRadius: BorderRadius.circular(15),
                gradient: LinearGradient(
                  begin: Alignment(0, 0),
                  end: Alignment(0, 1),
                  colors: [
                    theme.primaryColor,
                    theme.primaryColor.withOpacity(0),
                  ],
                ),
              ),
              child: Text(
                tr.alIqama,
                style: theme.textTheme.displayMedium?.copyWith(
                    color: Colors.white,
                    fontWeight: FontWeight.w500,
                    shadows: kAfterAdhanTextShadow,
                    fontFamily:
                        StringManager.getFontFamilyByString(tr.alIqama)),
              ),
            ).animate().slide(begin: Offset(0, -1)).fade().addRepaintBoundary(),
          ),
        ),
        Expanded(
<<<<<<< HEAD
          child: FlashAnimation(
            child: SvgPicture.asset(R.ASSETS_SVG_NO_PHONE_SVG),
          ),
        ),
=======
            child: FlashAnimation(
          child: Stack(children: [
            Transform.scale(
                scaleX: 1.01,
                scaleY: 1.02,
                child: Image.asset(
                  R.ASSETS_ICON_NO_PHONE_PNG,
                  color: Colors.black38,
                )),
            Image.asset(
              R.ASSETS_ICON_NO_PHONE_PNG,
              color: Colors.white,
            ),
          ]).animate().scale(delay: .2.seconds).addRepaintBoundary(),
        )),
>>>>>>> 3be4101a
        Text(
          tr.turnOfPhones,
          textAlign: TextAlign.center,
          style: TextStyle(
            fontWeight: FontWeight.bold,
            fontSize: 4.vw,
            color: Colors.white,
            fontFamily: StringManager.getFontFamilyByString(tr.turnOfPhones),
            shadows: kAfterAdhanTextShadow,
          ),
        ).animate().slide(begin: Offset(0, 1)).fade().addRepaintBoundary(),
        SizedBox(height: 50),
      ],
    );
  }
}<|MERGE_RESOLUTION|>--- conflicted
+++ resolved
@@ -1,18 +1,14 @@
+import 'dart:ui';
+
 import 'package:flutter/material.dart';
-<<<<<<< HEAD
 import 'package:flutter_svg/flutter_svg.dart';
-=======
 import 'package:flutter_animate/flutter_animate.dart';
->>>>>>> 3be4101a
 import 'package:mawaqit/const/resource.dart';
 import 'package:mawaqit/i18n/l10n.dart';
 import 'package:mawaqit/src/helpers/RelativeSizes.dart';
 import 'package:mawaqit/src/helpers/StringUtils.dart';
-<<<<<<< HEAD
-=======
 import 'package:mawaqit/src/helpers/mawaqit_icons_icons.dart';
 import 'package:mawaqit/src/helpers/repaint_boundires.dart';
->>>>>>> 3be4101a
 import 'package:mawaqit/src/pages/home/widgets/FlashAnimation.dart';
 import 'package:mawaqit/src/services/audio_manager.dart';
 import 'package:mawaqit/src/services/mosque_manager.dart';
@@ -89,28 +85,10 @@
           ),
         ),
         Expanded(
-<<<<<<< HEAD
           child: FlashAnimation(
             child: SvgPicture.asset(R.ASSETS_SVG_NO_PHONE_SVG),
-          ),
+          ).animate().scale(delay: .2.seconds).addRepaintBoundary(),,
         ),
-=======
-            child: FlashAnimation(
-          child: Stack(children: [
-            Transform.scale(
-                scaleX: 1.01,
-                scaleY: 1.02,
-                child: Image.asset(
-                  R.ASSETS_ICON_NO_PHONE_PNG,
-                  color: Colors.black38,
-                )),
-            Image.asset(
-              R.ASSETS_ICON_NO_PHONE_PNG,
-              color: Colors.white,
-            ),
-          ]).animate().scale(delay: .2.seconds).addRepaintBoundary(),
-        )),
->>>>>>> 3be4101a
         Text(
           tr.turnOfPhones,
           textAlign: TextAlign.center,
