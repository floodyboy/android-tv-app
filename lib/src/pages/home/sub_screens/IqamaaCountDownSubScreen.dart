import 'dart:async';

import 'package:flutter/material.dart';
import 'package:flutter_animate/flutter_animate.dart';
import 'package:mawaqit/i18n/l10n.dart';
import 'package:mawaqit/src/helpers/RelativeSizes.dart';
import 'package:mawaqit/src/helpers/repaint_boundaries.dart';
import 'package:mawaqit/src/pages/home/sub_screens/normal_home.dart';
import 'package:mawaqit/src/pages/home/widgets/WeatherWidget.dart';
import 'package:mawaqit/src/pages/home/widgets/offline_widget.dart';
import 'package:mawaqit/src/pages/home/widgets/salah_items/responsive_mini_salah_bar_widget.dart';
import 'package:mawaqit/src/services/mosque_manager.dart';
import 'package:mawaqit/src/themes/UIShadows.dart';
import 'package:provider/provider.dart';

import '../../../helpers/time_utils.dart';
import '../widgets/salah_items/responsive_mini_salah_bar_turkish_widget.dart';

class IqamaaCountDownSubScreen extends StatefulWidget {
  const IqamaaCountDownSubScreen({
    Key? key,
    this.onDone,
    this.isDebug = false,
    this.currentSalahIndex = 0,
  }) : super(key: key);
  final bool isDebug;
  final int currentSalahIndex;
  final VoidCallback? onDone;

  @override
  State<IqamaaCountDownSubScreen> createState() => _IqamaaCountDownSubScreenState();
}

class _IqamaaCountDownSubScreenState extends State<IqamaaCountDownSubScreen> {
  /// The remaining time for the countdown, used for both debug and normal modes
  Duration _remainingTime = Duration.zero;
  Timer? _countdownTimer;

  @override
  void initState() {
    super.initState();
    final mosqueManager = context.read<MosqueManager>();

    if (widget.isDebug) {
      // In debug mode, start with a fixed 5 minute countdown
      _remainingTime = Duration(minutes: 5);
      _startCountdown();
    } else {
      // In normal mode, calculate the time remaining until iqama
      var currentSalahTime = mosqueManager.actualTimes()[widget.currentSalahIndex];
      var currentIqamaTime = mosqueManager.actualIqamaTimes()[widget.currentSalahIndex];
      final now = mosqueManager.mosqueDate();

      /// if the iqama is comming the next day then add one day to the iqama time
      if (currentIqamaTime.isBefore(currentSalahTime)) currentIqamaTime = currentIqamaTime.add(Duration(days: 1));

      _remainingTime = currentIqamaTime.difference(now);

      // Schedule the onDone callback to be called when countdown finishes
      WidgetsBinding.instance.addPostFrameCallback((timeStamp) {
        Future.delayed(_remainingTime, widget.onDone);
      });
    }
  }

  /// Start the countdown timer
  void _startCountdown() {
    _countdownTimer = Timer.periodic(Duration(seconds: 1), (timer) {
      setState(() {
        if (_remainingTime.inSeconds > 0) {
          _remainingTime = _remainingTime - Duration(seconds: 1);
        } else {
          _countdownTimer?.cancel();
          widget.onDone?.call();
        }
      });
    });
  }

  @override
  void dispose() {
    _countdownTimer?.cancel();
    super.dispose();
  }

  @override
  Widget build(BuildContext context) {
    final mosqueManager = context.read<MosqueManager>();

    final tr = S.of(context);

    if (mosqueManager.mosqueConfig?.iqamaFullScreenCountdown == false) return NormalHomeSubScreen();

    return Column(
      children: [
        Row(
          textDirection: TextDirection.ltr,
          mainAxisAlignment: MainAxisAlignment.spaceBetween,
          children: [
            OfflineWidget(),
            Padding(
              padding: EdgeInsets.symmetric(horizontal: 1.vw, vertical: 1.vh),
              child: Directionality(
                textDirection: TextDirection.ltr,
                child: WeatherWidget(),
              ),
            )
          ],
        ),
        Spacer(),
        Text(
          tr.iqamaIn,
          style: TextStyle(
            fontSize: 7.vwr,
            color: Colors.white,
            fontWeight: FontWeight.bold,
            shadows: kIqamaCountDownTextShadow,
            height: 1,
          ),
        ).animate().slide(delay: .5.seconds).fade().addRepaintBoundary(),
        SizedBox(height: 1.vh),
<<<<<<< HEAD
        Expanded(
          flex: 12,
          child: FittedBox(
            fit: BoxFit.contain,
            child: StreamBuilder(
              stream: Stream.periodic(Duration(seconds: 1)),
              builder: (context, snapshot) {
                final remaining = mosqueManager.nextIqamaaAfter();
                if (remaining <= Duration.zero) {
                  Future.delayed(Duration(milliseconds: 80), widget.onDone);
                }

                int seconds = remaining.inSeconds % 60;
                int minutes = remaining.inMinutes;
                String _timeTwoDigit = timeTwoDigit(
                  seconds: seconds,
                  minutes: minutes,
                );
                return Text(
                  _timeTwoDigit,
                  style: TextStyle(
                    color: Colors.white,
                    fontWeight: FontWeight.w500,
                    // shadows: kIqamaCountDownTextShadow,
                  ),
                ).animate().fadeIn(delay: .7.seconds, duration: 2.seconds).addRepaintBoundary();
              }
            ),
          ),
        ),
=======
        StreamBuilder(
            stream: Stream.periodic(Duration(seconds: 1)),
            builder: (context, snapshot) {
              // For normal mode, we need to update the remaining time on each tick
              if (!widget.isDebug) {
                _remainingTime = mosqueManager.nextIqamaaAfter();
                if (_remainingTime <= Duration.zero) {
                  Future.delayed(Duration(milliseconds: 80), widget.onDone);
                }
              }

              // Format the remaining time into a string
              final minutes = _remainingTime.inMinutes;
              final seconds = _remainingTime.inSeconds % 60;
              final formattedTime = timeTwoDigit(
                seconds: seconds,
                minutes: minutes,
              );

              return Text(
                formattedTime,
                style: TextStyle(
                  fontSize: 25.vw,
                  color: Colors.white,
                  fontWeight: FontWeight.w500,
                  shadows: kIqamaCountDownTextShadow,
                ),
              ).animate().fadeIn(delay: .7.seconds, duration: 2.seconds).addRepaintBoundary();
            }),
>>>>>>> a91c9ea1
        Spacer(),
        mosqueManager.times!.isTurki ? ResponsiveMiniSalahBarTurkishWidget() : ResponsiveMiniSalahBarWidget(),
        SizedBox(height: 1.vh),
      ],
    );
  }
}<|MERGE_RESOLUTION|>--- conflicted
+++ resolved
@@ -119,38 +119,6 @@
           ),
         ).animate().slide(delay: .5.seconds).fade().addRepaintBoundary(),
         SizedBox(height: 1.vh),
-<<<<<<< HEAD
-        Expanded(
-          flex: 12,
-          child: FittedBox(
-            fit: BoxFit.contain,
-            child: StreamBuilder(
-              stream: Stream.periodic(Duration(seconds: 1)),
-              builder: (context, snapshot) {
-                final remaining = mosqueManager.nextIqamaaAfter();
-                if (remaining <= Duration.zero) {
-                  Future.delayed(Duration(milliseconds: 80), widget.onDone);
-                }
-
-                int seconds = remaining.inSeconds % 60;
-                int minutes = remaining.inMinutes;
-                String _timeTwoDigit = timeTwoDigit(
-                  seconds: seconds,
-                  minutes: minutes,
-                );
-                return Text(
-                  _timeTwoDigit,
-                  style: TextStyle(
-                    color: Colors.white,
-                    fontWeight: FontWeight.w500,
-                    // shadows: kIqamaCountDownTextShadow,
-                  ),
-                ).animate().fadeIn(delay: .7.seconds, duration: 2.seconds).addRepaintBoundary();
-              }
-            ),
-          ),
-        ),
-=======
         StreamBuilder(
             stream: Stream.periodic(Duration(seconds: 1)),
             builder: (context, snapshot) {
@@ -180,7 +148,6 @@
                 ),
               ).animate().fadeIn(delay: .7.seconds, duration: 2.seconds).addRepaintBoundary();
             }),
->>>>>>> a91c9ea1
         Spacer(),
         mosqueManager.times!.isTurki ? ResponsiveMiniSalahBarTurkishWidget() : ResponsiveMiniSalahBarWidget(),
         SizedBox(height: 1.vh),
