import 'package:flutter/material.dart';
import 'package:mawaqit/generated/l10n.dart';
import 'package:mawaqit/src/helpers/RelativeSizes.dart';
import 'package:mawaqit/src/pages/home/widgets/SalahItem.dart';
import 'package:mawaqit/src/services/mosque_manager.dart';
import 'package:provider/provider.dart';

/// the bottom bar of 5 salah times
class SalahTimesBar extends StatelessWidget {
  const SalahTimesBar({
    Key? key,
    this.miniStyle = false,
    this.microStyle = false,
  }) : super(key: key);

  final bool miniStyle;
  final bool microStyle;

  @override
  Widget build(BuildContext context) {
    final mosqueProvider = context.watch<MosqueManager>();

    final nextActiveIqama = mosqueProvider.nextIqamaIndex();

    final todayTimes = mosqueProvider.useTomorrowTimes
        ? mosqueProvider.tomorrowTimes
        : mosqueProvider.todayTimes;

    final todayIqama = mosqueProvider.useTomorrowTimes
        ? mosqueProvider.tomorrowIqama
        : mosqueProvider.todayIqama;

    final tr = S.of(context);

    return Padding(
      padding: EdgeInsets.symmetric(horizontal: 3.vw),
      child: Row(
        mainAxisAlignment: MainAxisAlignment.spaceBetween,
        children: [
          SalahItemWidget(
            title: miniStyle ? null : tr.fajr,
            time: todayTimes[0],
            iqama: microStyle ? null : todayIqama[0],
<<<<<<< HEAD
            active: nextActiveIqama == 0,
=======
            active: nextActiveSalah == 0,
>>>>>>> 83dc8919
            withDivider: false,
          ),
          SalahItemWidget(
            title: miniStyle ? null : tr.duhr,
            time: todayTimes[1],
            iqama: microStyle ? null : todayIqama[1],
<<<<<<< HEAD
            active: nextActiveIqama == 1,
=======
            active: nextActiveSalah == 1,
>>>>>>> 83dc8919
            withDivider: false,
          ),
          SalahItemWidget(
            title: miniStyle ? null : tr.asr,
            time: todayTimes[2],
            iqama: microStyle ? null : todayIqama[2],
<<<<<<< HEAD
            active: nextActiveIqama == 2,
=======
            active: nextActiveSalah == 2,
>>>>>>> 83dc8919
            withDivider: false,
          ),
          SalahItemWidget(
            title: miniStyle ? null : tr.maghrib,
            time: todayTimes[3],
            iqama: microStyle ? null : todayIqama[3],
<<<<<<< HEAD
            active: nextActiveIqama == 3,
=======
            active: nextActiveSalah == 3,
>>>>>>> 83dc8919
            withDivider: false,
          ),
          SalahItemWidget(
            title: miniStyle ? null : tr.isha,
            time: todayTimes[4],
            iqama: microStyle ? null : todayIqama[4],
<<<<<<< HEAD
            active: nextActiveIqama == 4,
=======
            active: nextActiveSalah == 4,
>>>>>>> 83dc8919
            withDivider: false,
          ),
        ],
      ),
    );
  }
}<|MERGE_RESOLUTION|>--- conflicted
+++ resolved
@@ -41,55 +41,35 @@
             title: miniStyle ? null : tr.fajr,
             time: todayTimes[0],
             iqama: microStyle ? null : todayIqama[0],
-<<<<<<< HEAD
             active: nextActiveIqama == 0,
-=======
-            active: nextActiveSalah == 0,
->>>>>>> 83dc8919
             withDivider: false,
           ),
           SalahItemWidget(
             title: miniStyle ? null : tr.duhr,
             time: todayTimes[1],
             iqama: microStyle ? null : todayIqama[1],
-<<<<<<< HEAD
             active: nextActiveIqama == 1,
-=======
-            active: nextActiveSalah == 1,
->>>>>>> 83dc8919
             withDivider: false,
           ),
           SalahItemWidget(
             title: miniStyle ? null : tr.asr,
             time: todayTimes[2],
             iqama: microStyle ? null : todayIqama[2],
-<<<<<<< HEAD
             active: nextActiveIqama == 2,
-=======
-            active: nextActiveSalah == 2,
->>>>>>> 83dc8919
             withDivider: false,
           ),
           SalahItemWidget(
             title: miniStyle ? null : tr.maghrib,
             time: todayTimes[3],
             iqama: microStyle ? null : todayIqama[3],
-<<<<<<< HEAD
             active: nextActiveIqama == 3,
-=======
-            active: nextActiveSalah == 3,
->>>>>>> 83dc8919
             withDivider: false,
           ),
           SalahItemWidget(
             title: miniStyle ? null : tr.isha,
             time: todayTimes[4],
             iqama: microStyle ? null : todayIqama[4],
-<<<<<<< HEAD
             active: nextActiveIqama == 4,
-=======
-            active: nextActiveSalah == 4,
->>>>>>> 83dc8919
             withDivider: false,
           ),
         ],
