import 'package:cached_network_image/cached_network_image.dart';
import 'package:fast_cached_network_image/fast_cached_network_image.dart';
import 'package:flutter/material.dart';
import 'package:flutter_keyboard_visibility/flutter_keyboard_visibility.dart';
import 'package:flutter_riverpod/flutter_riverpod.dart';
import 'package:fpdart/fpdart.dart';
import 'package:mawaqit/const/resource.dart';
import 'package:mawaqit/i18n/l10n.dart';
import 'package:mawaqit/src/const/constants.dart';
import 'package:mawaqit/src/domain/model/quran/moshaf_model.dart';
import 'package:mawaqit/src/domain/model/quran/reciter_model.dart';
import 'package:mawaqit/src/pages/quran/page/surah_selection_screen.dart';
import 'package:mawaqit/src/routes/routes_constant.dart';
import 'package:mawaqit/src/state_management/quran/quran/quran_notifier.dart';
import 'package:mawaqit/src/state_management/quran/recite/recite_notifier.dart';
import 'package:sizer/sizer.dart';

class OverlayPage extends ConsumerStatefulWidget {
  final ReciterModel reciter;

  const OverlayPage({
    super.key,
    required this.reciter,
  });

  @override
  _OverlayPageState createState() => _OverlayPageState();
}

class _OverlayPageState extends ConsumerState<OverlayPage> {
  @override
  void initState() {
    super.initState();
  }

  @override
  void dispose() {
    super.dispose();
  }

  @override
  Widget build(BuildContext context) {
    return PopScope(
      canPop: false,
      onPopInvokedWithResult: (didPop, result) {
        if (!didPop) {
          Navigator.pushReplacementNamed(context, Routes.quranReciter);
        }
      },
      child: Scaffold(
        extendBodyBehindAppBar: true,
        appBar: AppBar(
          backgroundColor: Colors.transparent,
          elevation: 0,
          leading: IconButton(
            icon: Icon(Icons.arrow_back, color: Colors.white),
            onPressed: () => {Navigator.pushReplacementNamed(context, Routes.quranReciter)},
          ),
        ),
<<<<<<< HEAD
        backgroundColor: Colors.black,
        body: KeyboardVisibilityBuilder(
          controller: KeyboardVisibilityController(),
          builder: (context, isKeyboardVisible) {
            if (isKeyboardVisible) {
              FocusScope.of(context).unfocus();
            }
            return LayoutBuilder(
              builder: (context, constraints) {
                return Row(
                  children: [
                    // Left column with text and buttons
                    SizedBox(
                      width: constraints.maxWidth * 0.4, // Limit width to 40% of screen
                      child: Padding(
                        padding: EdgeInsets.only(
                          top: MediaQuery.of(context).size.height * 0.2,
                          left: 30,
                          right: 30,
                        ),
                        child: Column(
                          crossAxisAlignment: CrossAxisAlignment.start,
                          children: [
                            FittedBox(
=======
      ),
      backgroundColor: Colors.black,
      body: KeyboardVisibilityBuilder(
        controller: KeyboardVisibilityController(),
        builder: (context, isKeyboardVisible) {
          if (isKeyboardVisible) {
            FocusScope.of(context).unfocus();
          }
          return LayoutBuilder(
            builder: (context, constraints) {
              return Row(
                children: [
                  // Left column with text and buttons
                  SizedBox(
                    width: constraints.maxWidth * 0.4, // Limit width to 40% of screen
                    child: Padding(
                      padding: EdgeInsets.only(
                        top: MediaQuery.of(context).size.height * 0.2,
                        left: 30,
                        right: 30,
                      ),
                      child: Column(
                        crossAxisAlignment: CrossAxisAlignment.start,
                        children: [
                          FittedBox(
                            fit: BoxFit.scaleDown,
                            child: FittedBox(
>>>>>>> a91c9ea1
                              fit: BoxFit.scaleDown,
                              child: Text(
                                widget.reciter.name,
                                style: TextStyle(
<<<<<<< HEAD
                                  fontSize: 22.sp,
=======
                                  fontSize: 20.sp,
>>>>>>> a91c9ea1
                                  fontWeight: FontWeight.bold,
                                  color: Colors.white,
                                ),
                              ),
                            ),
<<<<<<< HEAD
                            SizedBox(height: 5.h),
                            Consumer(
                              builder: (context, ref, child) {
                                final isReciterFavorite = ref.watch(reciteNotifierProvider).maybeWhen(
                                      data: (reciterState) => reciterState.favoriteReciters.contains(widget.reciter),
                                      orElse: () => false,
                                    );
                                return SizedBox(
                                  height: 5.h,
                                  child: ElevatedButton.icon(
                                    autofocus: true,
                                    style: commonButtonStyle,
                                    onPressed: () {
                                      if (isReciterFavorite) {
                                        ref.read(reciteNotifierProvider.notifier).removeFavoriteReciter(
                                              widget.reciter,
                                            );
                                      } else {
                                        ref.read(reciteNotifierProvider.notifier).addFavoriteReciter(
                                              widget.reciter,
                                            );
                                      }
                                    },
                                    icon: Icon(
                                      isReciterFavorite ? Icons.favorite : Icons.favorite_border,
                                      color: isReciterFavorite ? Colors.red : Colors.black,
                                      size: 3.h, // Make icon size consistent
                                    ),
                                    label: Text(
                                      S.of(context).favorites,
                                      style: TextStyle(
                                        fontSize: 11.sp,
=======
                          ),
                          SizedBox(height: 5.h),
                          Consumer(
                            builder: (context, ref, child) {
                              final isReciterFavorite = ref.watch(reciteNotifierProvider).maybeWhen(
                                    data: (reciterState) => reciterState.favoriteReciters.contains(widget.reciter),
                                    orElse: () => false,
                                  );
                              return SizedBox(
                                height: 5.h,
                                child: ElevatedButton.icon(
                                  autofocus: true,
                                  style: commonButtonStyle,
                                  onPressed: () {
                                    if (isReciterFavorite) {
                                      ref.read(reciteNotifierProvider.notifier).removeFavoriteReciter(
                                            widget.reciter,
                                          );
                                    } else {
                                      ref.read(reciteNotifierProvider.notifier).addFavoriteReciter(
                                            widget.reciter,
                                          );
                                    }
                                  },
                                  icon: Icon(
                                    isReciterFavorite ? Icons.favorite : Icons.favorite_border,
                                    color: isReciterFavorite ? Colors.red : Colors.black,
                                    size: 3.h, // Make icon size consistent
                                  ),
                                  label: FittedBox(
                                    fit: BoxFit.scaleDown,
                                    child: Text(
                                      S.of(context).favorites,
                                      style: TextStyle(
                                        fontSize: 12.sp,
>>>>>>> a91c9ea1
                                        fontWeight: FontWeight.bold,
                                        color: Colors.black,
                                      ),
                                      overflow: TextOverflow.ellipsis,
                                    ),
                                  ),
                                );
                              },
                            ),
                            SizedBox(height: 3.h),
                            Expanded(
                              child: SingleChildScrollView(
                                child: Column(
                                  children: widget.reciter.moshaf
                                      .map((e) => _buildElevatedOption(e, widget.reciter.moshaf.indexOf(e)))
                                      .toList(),
                                ),
                              ),
                            ),
                          ],
                        ),
                      ),
                    ),
<<<<<<< HEAD
                    // Right side for the image and gradient effects
                    Expanded(
                      child: Stack(
                        children: [
                          // Background Image
                          Builder(
                            builder: (context) {
                              final isRTL = Directionality.of(context) == TextDirection.rtl;
                              return Align(
                                alignment: isRTL ? Alignment.centerLeft : Alignment.centerRight,
                                child: Container(
                                  child: FastCachedImage(
                                    url: '${QuranConstant.kQuranReciterImagesBaseUrl}${widget.reciter.id}.jpg',
                                    fit: BoxFit.contain,
                                    alignment: Alignment.topRight,
                                    errorBuilder: (context, error, stackTrace) {
                                      return _buildOfflineImage();
                                    },
                                    loadingBuilder: (context, progress) {
                                      return Container(
                                        color: Colors.black,
                                        child: Center(
                                          child: CircularProgressIndicator(
                                            value: progress.progressPercentage.value,
                                          ),
=======
                  ),
                  // Right side for the image and gradient effects
                  Expanded(
                    child: Stack(
                      children: [
                        // Background Image
                        Builder(
                          builder: (context) {
                            final isRTL = Directionality.of(context) == TextDirection.rtl;
                            return Align(
                              alignment: isRTL ? Alignment.centerLeft : Alignment.centerRight,
                              child: Container(
                                height: constraints.maxHeight,
                                child: FastCachedImage(
                                  url: '${QuranConstant.kQuranReciterImagesBaseUrl}${widget.reciter.id}.jpg',
                                  fit: BoxFit.fitHeight,
                                  alignment: Alignment.topRight,
                                  errorBuilder: (context, error, stackTrace) {
                                    return _buildOfflineImage();
                                  },
                                  loadingBuilder: (context, progress) {
                                    return Container(
                                      color: Colors.black,
                                      child: Center(
                                        child: CircularProgressIndicator(
                                          value: progress.progressPercentage.value,
>>>>>>> a91c9ea1
                                        ),
                                      );
                                    },
                                    fadeInDuration: const Duration(milliseconds: 500),
                                  ),
                                ),
                              );
                            },
                          ),
                          // Left Gradient Effect
                          Container(
                            width: 60.w,
                            decoration: BoxDecoration(
                              gradient: LinearGradient(
                                begin: AlignmentDirectional.centerStart,
                                end: AlignmentDirectional.centerEnd,
                                colors: [
                                  Colors.black,
                                  Colors.transparent,
                                ],
                                stops: [0.2, 1.0],
                              ),
                            ),
                          ),
                          // Bottom Gradient Effect
                          Container(
                            decoration: BoxDecoration(
                              gradient: LinearGradient(
                                begin: Alignment.bottomCenter,
                                end: Alignment.topCenter,
                                colors: [
                                  Colors.black,
                                  Colors.transparent,
                                ],
                                stops: [0.1, 0.9],
                              ),
                            ),
                          ),
                        ],
                      ),
                    ),
                  ],
                );
              },
            );
          },
        ),
      ),
    );
  }

  Widget _buildElevatedOption(MoshafModel moshaf, int index) {
    return Padding(
      padding: EdgeInsets.only(bottom: 2.h),
      child: SizedBox(
        height: 5.h,
        child: ElevatedButton(
          onPressed: () {
            ref.read(reciteNotifierProvider.notifier).setSelectedMoshaf(
                  moshafModel: widget.reciter.moshaf[index],
                );

            ref.read(quranNotifierProvider.notifier).getSuwarByReciter(
                  selectedMoshaf: widget.reciter.moshaf[index],
                );

            final Option<ReciterModel> selectedReciterId = ref.watch(reciteNotifierProvider).maybeWhen(
                  orElse: () => none(),
                  data: (reciterState) => reciterState.selectedReciter,
                );

            selectedReciterId.fold(
              () => null,
              (reciter) => Navigator.push(
                context,
                MaterialPageRoute(
                  builder: (context) => SurahSelectionScreen(
                    reciterId: reciter.id.toString(),
                    selectedMoshaf: widget.reciter.moshaf[index],
                  ),
                ),
              ),
            );
          },
          style: commonButtonStyle,
          child: Row(
            children: [
              Icon(Icons.play_arrow, size: 3.h),
              SizedBox(width: 2.w),
              Expanded(
                child: FittedBox(
                  fit: BoxFit.scaleDown,
                  child: Text(
                    moshaf.name,
                    style: TextStyle(
                      fontSize: 9.sp,
                      fontWeight: FontWeight.bold,
                      color: Colors.black,
                    ),
                    overflow: TextOverflow.ellipsis,
                  ),
                ),
              ),
            ],
          ),
        ),
      ),
    );
  }

  ButtonStyle get commonButtonStyle => ButtonStyle(
        shape: MaterialStateProperty.all<RoundedRectangleBorder>(
          RoundedRectangleBorder(
            borderRadius: BorderRadius.circular(2.w),
          ),
        ),
        fixedSize: MaterialStateProperty.all<Size>(
          Size(60.w, 8.h), // Same size for both buttons
        ),
        padding: MaterialStateProperty.all<EdgeInsetsGeometry>(
          EdgeInsets.symmetric(horizontal: 2.w, vertical: 1.h),
        ),
        backgroundColor: MaterialStateProperty.resolveWith<Color?>(
          (Set<MaterialState> states) {
            if (states.contains(MaterialState.focused)) {
              return Colors.deepPurple.shade100;
            } else if (states.contains(MaterialState.hovered)) {
              return Colors.red;
            }
            return Theme.of(context).colorScheme.primary;
          },
        ),
      );

  Widget _buildOfflineImage() {
    return Center(
      child: Container(
        padding: EdgeInsets.only(bottom: 2.h),
        child: Image.asset(
          R.ASSETS_SVG_RECITER_ICON_PNG,
          fit: BoxFit.contain,
        ),
      ),
    );
  }
}<|MERGE_RESOLUTION|>--- conflicted
+++ resolved
@@ -40,49 +40,15 @@
 
   @override
   Widget build(BuildContext context) {
-    return PopScope(
-      canPop: false,
-      onPopInvokedWithResult: (didPop, result) {
-        if (!didPop) {
-          Navigator.pushReplacementNamed(context, Routes.quranReciter);
-        }
-      },
-      child: Scaffold(
-        extendBodyBehindAppBar: true,
-        appBar: AppBar(
-          backgroundColor: Colors.transparent,
-          elevation: 0,
-          leading: IconButton(
-            icon: Icon(Icons.arrow_back, color: Colors.white),
-            onPressed: () => {Navigator.pushReplacementNamed(context, Routes.quranReciter)},
-          ),
-        ),
-<<<<<<< HEAD
-        backgroundColor: Colors.black,
-        body: KeyboardVisibilityBuilder(
-          controller: KeyboardVisibilityController(),
-          builder: (context, isKeyboardVisible) {
-            if (isKeyboardVisible) {
-              FocusScope.of(context).unfocus();
-            }
-            return LayoutBuilder(
-              builder: (context, constraints) {
-                return Row(
-                  children: [
-                    // Left column with text and buttons
-                    SizedBox(
-                      width: constraints.maxWidth * 0.4, // Limit width to 40% of screen
-                      child: Padding(
-                        padding: EdgeInsets.only(
-                          top: MediaQuery.of(context).size.height * 0.2,
-                          left: 30,
-                          right: 30,
-                        ),
-                        child: Column(
-                          crossAxisAlignment: CrossAxisAlignment.start,
-                          children: [
-                            FittedBox(
-=======
+    return Scaffold(
+      extendBodyBehindAppBar: true,
+      appBar: AppBar(
+        backgroundColor: Colors.transparent,
+        elevation: 0,
+        leading: IconButton(
+          icon: Icon(Icons.arrow_back, color: Colors.white),
+          onPressed: () => {Navigator.pushReplacementNamed(context, Routes.quranReciter)},
+        ),
       ),
       backgroundColor: Colors.black,
       body: KeyboardVisibilityBuilder(
@@ -110,55 +76,16 @@
                           FittedBox(
                             fit: BoxFit.scaleDown,
                             child: FittedBox(
->>>>>>> a91c9ea1
                               fit: BoxFit.scaleDown,
                               child: Text(
                                 widget.reciter.name,
                                 style: TextStyle(
-<<<<<<< HEAD
-                                  fontSize: 22.sp,
-=======
                                   fontSize: 20.sp,
->>>>>>> a91c9ea1
                                   fontWeight: FontWeight.bold,
                                   color: Colors.white,
                                 ),
                               ),
                             ),
-<<<<<<< HEAD
-                            SizedBox(height: 5.h),
-                            Consumer(
-                              builder: (context, ref, child) {
-                                final isReciterFavorite = ref.watch(reciteNotifierProvider).maybeWhen(
-                                      data: (reciterState) => reciterState.favoriteReciters.contains(widget.reciter),
-                                      orElse: () => false,
-                                    );
-                                return SizedBox(
-                                  height: 5.h,
-                                  child: ElevatedButton.icon(
-                                    autofocus: true,
-                                    style: commonButtonStyle,
-                                    onPressed: () {
-                                      if (isReciterFavorite) {
-                                        ref.read(reciteNotifierProvider.notifier).removeFavoriteReciter(
-                                              widget.reciter,
-                                            );
-                                      } else {
-                                        ref.read(reciteNotifierProvider.notifier).addFavoriteReciter(
-                                              widget.reciter,
-                                            );
-                                      }
-                                    },
-                                    icon: Icon(
-                                      isReciterFavorite ? Icons.favorite : Icons.favorite_border,
-                                      color: isReciterFavorite ? Colors.red : Colors.black,
-                                      size: 3.h, // Make icon size consistent
-                                    ),
-                                    label: Text(
-                                      S.of(context).favorites,
-                                      style: TextStyle(
-                                        fontSize: 11.sp,
-=======
                           ),
                           SizedBox(height: 5.h),
                           Consumer(
@@ -194,57 +121,29 @@
                                       S.of(context).favorites,
                                       style: TextStyle(
                                         fontSize: 12.sp,
->>>>>>> a91c9ea1
                                         fontWeight: FontWeight.bold,
                                         color: Colors.black,
                                       ),
                                       overflow: TextOverflow.ellipsis,
                                     ),
                                   ),
-                                );
-                              },
-                            ),
-                            SizedBox(height: 3.h),
-                            Expanded(
-                              child: SingleChildScrollView(
-                                child: Column(
-                                  children: widget.reciter.moshaf
-                                      .map((e) => _buildElevatedOption(e, widget.reciter.moshaf.indexOf(e)))
-                                      .toList(),
                                 ),
+                              );
+                            },
+                          ),
+                          SizedBox(height: 3.h),
+                          Expanded(
+                            child: SingleChildScrollView(
+                              child: Column(
+                                children: widget.reciter.moshaf
+                                    .map((e) => _buildElevatedOption(e, widget.reciter.moshaf.indexOf(e)))
+                                    .toList(),
                               ),
                             ),
-                          ],
-                        ),
+                          ),
+                        ],
                       ),
                     ),
-<<<<<<< HEAD
-                    // Right side for the image and gradient effects
-                    Expanded(
-                      child: Stack(
-                        children: [
-                          // Background Image
-                          Builder(
-                            builder: (context) {
-                              final isRTL = Directionality.of(context) == TextDirection.rtl;
-                              return Align(
-                                alignment: isRTL ? Alignment.centerLeft : Alignment.centerRight,
-                                child: Container(
-                                  child: FastCachedImage(
-                                    url: '${QuranConstant.kQuranReciterImagesBaseUrl}${widget.reciter.id}.jpg',
-                                    fit: BoxFit.contain,
-                                    alignment: Alignment.topRight,
-                                    errorBuilder: (context, error, stackTrace) {
-                                      return _buildOfflineImage();
-                                    },
-                                    loadingBuilder: (context, progress) {
-                                      return Container(
-                                        color: Colors.black,
-                                        child: Center(
-                                          child: CircularProgressIndicator(
-                                            value: progress.progressPercentage.value,
-                                          ),
-=======
                   ),
                   // Right side for the image and gradient effects
                   Expanded(
@@ -271,54 +170,53 @@
                                       child: Center(
                                         child: CircularProgressIndicator(
                                           value: progress.progressPercentage.value,
->>>>>>> a91c9ea1
                                         ),
-                                      );
-                                    },
-                                    fadeInDuration: const Duration(milliseconds: 500),
-                                  ),
+                                      ),
+                                    );
+                                  },
+                                  fadeInDuration: const Duration(milliseconds: 500),
                                 ),
-                              );
-                            },
-                          ),
-                          // Left Gradient Effect
-                          Container(
-                            width: 60.w,
-                            decoration: BoxDecoration(
-                              gradient: LinearGradient(
-                                begin: AlignmentDirectional.centerStart,
-                                end: AlignmentDirectional.centerEnd,
-                                colors: [
-                                  Colors.black,
-                                  Colors.transparent,
-                                ],
-                                stops: [0.2, 1.0],
                               ),
+                            );
+                          },
+                        ),
+                        // Left Gradient Effect
+                        Container(
+                          width: 60.w,
+                          decoration: BoxDecoration(
+                            gradient: LinearGradient(
+                              begin: AlignmentDirectional.centerStart,
+                              end: AlignmentDirectional.centerEnd,
+                              colors: [
+                                Colors.black,
+                                Colors.transparent,
+                              ],
+                              stops: [0.2, 1.0],
                             ),
                           ),
-                          // Bottom Gradient Effect
-                          Container(
-                            decoration: BoxDecoration(
-                              gradient: LinearGradient(
-                                begin: Alignment.bottomCenter,
-                                end: Alignment.topCenter,
-                                colors: [
-                                  Colors.black,
-                                  Colors.transparent,
-                                ],
-                                stops: [0.1, 0.9],
-                              ),
+                        ),
+                        // Bottom Gradient Effect
+                        Container(
+                          decoration: BoxDecoration(
+                            gradient: LinearGradient(
+                              begin: Alignment.bottomCenter,
+                              end: Alignment.topCenter,
+                              colors: [
+                                Colors.black,
+                                Colors.transparent,
+                              ],
+                              stops: [0.1, 0.9],
                             ),
                           ),
-                        ],
-                      ),
+                        ),
+                      ],
                     ),
-                  ],
-                );
-              },
-            );
-          },
-        ),
+                  ),
+                ],
+              );
+            },
+          );
+        },
       ),
     );
   }
