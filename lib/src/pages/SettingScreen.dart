import 'package:flutter/material.dart';
import 'package:flutter_riverpod/flutter_riverpod.dart' show AsyncValueX, ConsumerWidget, Ref, WidgetRef;
import 'package:mawaqit/i18n/l10n.dart';
import 'package:mawaqit/src/helpers/AppRouter.dart';
import 'package:mawaqit/src/helpers/connectivity_provider.dart';
import 'package:mawaqit/src/helpers/mawaqit_icons_icons.dart';
import 'package:mawaqit/src/models/address_model.dart';
import 'package:mawaqit/src/pages/HijriAdjustmentsScreen.dart';
import 'package:mawaqit/src/pages/LanguageScreen.dart';
import 'package:mawaqit/src/pages/MosqueSearchScreen.dart';
import 'package:mawaqit/src/pages/onBoarding/widgets/OrientationWidget.dart';
import 'package:mawaqit/src/services/mosque_manager.dart';
import 'package:mawaqit/src/services/theme_manager.dart';
import 'package:mawaqit/src/services/user_preferences_manager.dart';
import 'package:mawaqit/src/widgets/ScreenWithAnimation.dart';
import 'package:provider/provider.dart';
import 'package:sizer/sizer.dart';

import '../../i18n/AppLanguage.dart';
import '../helpers/TimeShiftManager.dart';
import '../services/FeatureManager.dart';
import '../state_management/random_hadith/random_hadith_notifier.dart';
import '../widgets/time_picker_widget.dart';
import 'home/widgets/show_check_internet_dialog.dart';

/// allow user to change the app settings
class SettingScreen extends ConsumerWidget {
  const SettingScreen({Key? key}) : super(key: key);

  @override
  Widget build(BuildContext context, WidgetRef ref) {
    return FutureBuilder<void>(
      future: _initializeTimeShiftManager(),
      builder: (context, snapshot) {
        if (snapshot.connectionState == ConnectionState.done) {
          return _buildSettingScreen(context, ref);
        } else {
          return SizedBox();
        }
      },
    );
  }

  Future<void> _initializeTimeShiftManager() async {
    await TimeShiftManager().initializeTimes();
  }

  Widget _buildSettingScreen(BuildContext context, WidgetRef ref) {
    final theme = Theme.of(context);
    final appLanguage = Provider.of<AppLanguage>(context);
    final mosqueProvider = context.watch<MosqueManager>();
    final userPreferences = context.watch<UserPreferencesManager>();
    final themeManager = context.watch<ThemeNotifier>();
    final String checkInternet = S.of(context).noInternet;
    final String hadithLanguage = S.of(context).connectToChangeHadith;
    TimeShiftManager timeShiftManager = TimeShiftManager();
    final featureManager = Provider.of<FeatureManager>(context);

    return ScreenWithAnimationWidget(
      animation: 'settings',
      child: Padding(
        padding: const EdgeInsets.symmetric(vertical: 20),
        child: Column(
          crossAxisAlignment: CrossAxisAlignment.center,
          mainAxisAlignment: MainAxisAlignment.center,
          children: [
            Text(S.of(context).settings, style: theme.textTheme.headlineMedium),
            const SizedBox(height: 20),
            Flexible(
              fit: FlexFit.loose,
              child: ListView(
                shrinkWrap: true,
                children: [
                  _SettingItem(
                    title: S.of(context).changeMosque,
                    subtitle: S.of(context).searchMosque,
                    icon: Icon(MawaqitIcons.icon_mosque, size: 35),
                    onTap: () => AppRouter.push(MosqueSearchScreen()),
                  ),
                  _SettingItem(
                    title: S.of(context).hijriAdjustments,
                    subtitle: S.of(context).hijriAdjustmentsDescription,
                    icon: Icon(MawaqitIcons.icon_mosque, size: 35),
                    onTap: () => AppRouter.push(HijriAdjustmentsScreen()),
                  ),
                  _SettingItem(
                    title: S.of(context).languages,
                    subtitle: S.of(context).descLang,
                    icon: Icon(Icons.language, size: 35),
                    onTap: () => AppRouter.push(LanguageScreen()),
                  ),
                  _SettingItem(
                    title: S.of(context).randomHadithLanguage,
                    subtitle: S.of(context).hadithLangDesc,
                    icon: Icon(Icons.language, size: 35),
<<<<<<< HEAD
                    onTap: () {
                      context.read<AppLanguage>().getHadithLanguage();
                      AppRouter.push(
                        LanguageScreen(
                          isIconActivated: true,
                          title: S.of(context).randomHadithLanguage,
                          description: S.of(context).descLang,
                          languages: appLanguage.hadithLocalizedLanguage.keys.toList(),
                          isSelected: (langCode) {
                            return appLanguage.hadithLanguage == langCode;
                          },
                          onSelect: (langCode) async {
                            await ref.read(connectivityProvider.notifier).checkInternetConnection();
                            ref.watch(connectivityProvider).maybeWhen(
                              orElse: () {
                                showCheckInternetDialog(
                                  context: context,
                                  onRetry: () {
                                    AppRouter.pop();
                                  },
                                  title: checkInternet,
                                  content: hadithLanguage,
                                );
                              },
                              data: (isConnectedToInternet) {
                                if (isConnectedToInternet == ConnectivityStatus.disconnected) {
                                  showCheckInternetDialog(
                                    context: context,
                                    onRetry: () {
                                      AppRouter.pop();
                                    },
                                    title: checkInternet,
                                    content: hadithLanguage,
                                  );
                                } else {
                                  context.read<AppLanguage>().setHadithLanguage(langCode);
                                  ref
                                      .read(randomHadithNotifierProvider.notifier)
                                      .fetchAndCacheHadith(language: langCode);
                                  AppRouter.pop();
                                }
=======
                    onTap: () => AppRouter.push(
                      LanguageScreen(
                        isIconActivated: true,
                        title: S.of(context).randomHadithLanguage,
                        description: S.of(context).descLang,
                        languages: appLanguage.hadithLocalizedLanguage.keys.toList(),
                        isSelected: (langCode) => appLanguage.hadithLanguage == langCode,
                        onSelect: (langCode) {
                          bool isConnectedToInternet = mosqueProvider.isOnline;
                          if (!isConnectedToInternet) {
                            showCheckInternetDialog(
                              context: context,
                              onRetry: () {
                                AppRouter.pop();
>>>>>>> 7529d9ad
                              },
                            );
<<<<<<< HEAD
                          },
                        ),
                      );
                    },
=======
                          } else {
                            context.read<AppLanguage>().setHadithLanguage(langCode);
                            AppRouter.pop();
                          }
                        },
                      ),
                    ),
>>>>>>> 7529d9ad
                  ),
                  SizedBox(height: 30),
                  Divider(),
                  SizedBox(height: 10),
                  Text(
                    S.of(context).applicationModes,
                    style: theme.textTheme.headlineSmall,
                    textAlign: TextAlign.center,
                  ),
                  _SettingSwitchItem(
                    title: theme.brightness == Brightness.light ? S.of(context).darkMode : S.of(context).lightMode,
                    icon: Icon(Icons.brightness_4, size: 35),
                    onChanged: (value) => themeManager.toggleMode(),
                    value: themeManager.isLightTheme ?? false,
                  ),
                  _SettingItem(
                    title: S.of(context).orientation,
                    subtitle: S.of(context).selectYourMawaqitTvAppOrientation,
                    icon: Icon(Icons.portrait, size: 35),
                    onTap: () => AppRouter.push(ScreenWithAnimationWidget(
                      animation: 'welcome',
                      child: OnBoardingOrientationWidget(
                        onSelect: () => Navigator.pop(context),
                      ),
                    )),
                  ),
                  featureManager.isFeatureEnabled("timezone_shift") &&
                          timeShiftManager.deviceModel == "MAWABOX" &&
                          timeShiftManager.isLauncherInstalled
                      ? _SettingItem(
                          title: S.of(context).timeSetting,
                          subtitle: S.of(context).timeSettingDesc,
                          icon: Icon(MawaqitIcons.icon_clock, size: 35),
                          onTap: () {
                            showDialog(
                              context: context,
                              builder: (context) => TimePickerModal(timeShiftManager: timeShiftManager),
                            );
                          },
                        )
                      : SizedBox(),
                  if (!userPreferences.webViewMode)
                    _SettingSwitchItem(
                      title: S.of(context).announcementOnlyMode,
                      subtitle: S.of(context).announcementOnlyModeEXPLINATION,
                      icon: Icon(Icons.notifications, size: 35),
                      value: userPreferences.announcementsOnly,
                      onChanged: (value) => userPreferences.announcementsOnly = value,
                    ),
                  if (!userPreferences.webViewMode && !userPreferences.announcementsOnly)
                    _SettingSwitchItem(
                      title: S.of(context).secondaryScreen,
                      subtitle: S.of(context).secondaryScreenExplanation,
                      value: userPreferences.isSecondaryScreen,
                      icon: Icon(Icons.monitor, size: 35),
                      onChanged: (value) => userPreferences.isSecondaryScreen = value,
                    ),
                  _SettingSwitchItem(
                    title: S.of(context).webView,
                    subtitle: S.of(context).ifYouAreFacingAnIssueWithTheAppActivateThis,
                    icon: Icon(Icons.online_prediction, size: 35),
                    value: userPreferences.webViewMode,
                    onChanged: (value) => userPreferences.webViewMode = value,
                  ),
                ],
              ),
            ),
          ],
        ),
      ),
    );
  }
}

class _SettingItem extends StatelessWidget {
  const _SettingItem({
    Key? key,
    required this.title,
    this.subtitle,
    this.icon,
    this.onTap,
  }) : super(key: key);

  final String title;
  final String? subtitle;
  final Widget? icon;
  final VoidCallback? onTap;

  @override
  Widget build(BuildContext context) {
    return Card(
      shape: RoundedRectangleBorder(borderRadius: BorderRadius.circular(100)),
      margin: const EdgeInsets.symmetric(horizontal: 20, vertical: 10),
      clipBehavior: Clip.antiAlias,
      child: ListTile(
        autofocus: true,
        leading: icon ?? SizedBox(),
        trailing: Icon(Icons.arrow_forward_ios),
        title: Text(title),
        subtitle: subtitle != null
            ? Text(subtitle!, maxLines: 2, overflow: TextOverflow.ellipsis, style: TextStyle(fontSize: 10))
            : null,
        onTap: onTap,
      ),
    );
  }
}

class _SettingSwitchItem extends StatelessWidget {
  const _SettingSwitchItem({
    Key? key,
    required this.title,
    this.subtitle,
    this.value = false,
    this.icon,
    this.onChanged,
  }) : super(key: key);

  final String title;
  final String? subtitle;
  final Widget? icon;
  final bool value;
  final ValueChanged<bool>? onChanged;

  @override
  Widget build(BuildContext context) {
    return Card(
      shape: RoundedRectangleBorder(borderRadius: BorderRadius.circular(100)),
      margin: const EdgeInsets.symmetric(horizontal: 20, vertical: 10),
      clipBehavior: Clip.antiAlias,
      child: SwitchListTile(
        autofocus: true,
        secondary: icon ?? SizedBox(),
        title: Text(title),
        subtitle: subtitle != null ? Text(subtitle!, maxLines: 2, overflow: TextOverflow.clip) : null,
        value: value,
        onChanged: onChanged,
      ),
    );
  }
}<|MERGE_RESOLUTION|>--- conflicted
+++ resolved
@@ -93,7 +93,6 @@
                     title: S.of(context).randomHadithLanguage,
                     subtitle: S.of(context).hadithLangDesc,
                     icon: Icon(Icons.language, size: 35),
-<<<<<<< HEAD
                     onTap: () {
                       context.read<AppLanguage>().getHadithLanguage();
                       AppRouter.push(
@@ -135,38 +134,12 @@
                                       .fetchAndCacheHadith(language: langCode);
                                   AppRouter.pop();
                                 }
-=======
-                    onTap: () => AppRouter.push(
-                      LanguageScreen(
-                        isIconActivated: true,
-                        title: S.of(context).randomHadithLanguage,
-                        description: S.of(context).descLang,
-                        languages: appLanguage.hadithLocalizedLanguage.keys.toList(),
-                        isSelected: (langCode) => appLanguage.hadithLanguage == langCode,
-                        onSelect: (langCode) {
-                          bool isConnectedToInternet = mosqueProvider.isOnline;
-                          if (!isConnectedToInternet) {
-                            showCheckInternetDialog(
-                              context: context,
-                              onRetry: () {
-                                AppRouter.pop();
->>>>>>> 7529d9ad
                               },
                             );
-<<<<<<< HEAD
                           },
                         ),
                       );
                     },
-=======
-                          } else {
-                            context.read<AppLanguage>().setHadithLanguage(langCode);
-                            AppRouter.pop();
-                          }
-                        },
-                      ),
-                    ),
->>>>>>> 7529d9ad
                   ),
                   SizedBox(height: 30),
                   Divider(),
