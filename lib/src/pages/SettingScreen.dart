import 'dart:async';
import 'dart:developer';

import 'package:flutter/material.dart';
import 'package:flutter/services.dart';
import 'package:flutter_riverpod/flutter_riverpod.dart' hide Provider;

import 'package:mawaqit/i18n/l10n.dart';
import 'package:mawaqit/src/helpers/AppRouter.dart';
import 'package:mawaqit/src/helpers/connectivity_provider.dart';
import 'package:mawaqit/src/helpers/mawaqit_icons_icons.dart';
import 'package:mawaqit/src/models/address_model.dart';
import 'package:mawaqit/src/pages/HijriAdjustmentsScreen.dart';
import 'package:mawaqit/src/pages/LanguageScreen.dart';
import 'package:mawaqit/src/pages/MosqueSearchScreen.dart';
import 'package:mawaqit/src/pages/onBoarding/widgets/OrientationWidget.dart';
import 'package:mawaqit/src/services/mosque_manager.dart';
import 'package:mawaqit/src/services/theme_manager.dart';
import 'package:mawaqit/src/services/user_preferences_manager.dart';
import 'package:mawaqit/src/state_management/on_boarding/on_boarding_notifier.dart';
import 'package:mawaqit/src/widgets/ScreenWithAnimation.dart';
import 'package:provider/provider.dart' hide Consumer;
import 'package:sizer/sizer.dart';

import '../../i18n/AppLanguage.dart';
import '../../main.dart';

import '../helpers/TimeShiftManager.dart';
import '../services/FeatureManager.dart';
import '../state_management/app_update/app_update_notifier.dart';
import '../state_management/random_hadith/random_hadith_notifier.dart';
import '../widgets/screen_lock_widget.dart';
import '../widgets/time_picker_widget.dart';
import 'home/widgets/show_check_internet_dialog.dart';

class SettingScreen extends ConsumerStatefulWidget {
  const SettingScreen({super.key});

  @override
  ConsumerState createState() => _SettingScreenState();
}

<<<<<<< HEAD
  static Future<bool> checkRoot() async {
    try {
      final result = await MethodChannel(TurnOnOffTvConstant.kNativeMethodsChannel).invokeMethod(
        TurnOnOffTvConstant.kCheckRoot,
      );
      return result;
    } catch (e, stack) {
      logger.e(e, stackTrace: stack);
      return false;
    }
=======
class _SettingScreenState extends ConsumerState<SettingScreen> {
  @override
  void initState() {
    super.initState();
    WidgetsBinding.instance.addPostFrameCallback((_) async {
      await TimeShiftManager().initializeTimes();
      await ref.read(onBoardingProvider.notifier).isDeviceRooted();
    });
>>>>>>> eedece7a
  }

  @override
  Widget build(BuildContext context) {
    return _buildSettingScreen(context, ref);
  }

  Widget _buildSettingScreen(BuildContext context, WidgetRef ref) {
    final theme = Theme.of(context);
    final appLanguage = Provider.of<AppLanguage>(context);
    final userPreferences = context.watch<UserPreferencesManager>();
    final themeManager = context.watch<ThemeNotifier>();
    final String checkInternet = S.of(context).noInternet;
    final String hadithLanguage = S.of(context).connectToChangeHadith;
    TimeShiftManager timeShiftManager = TimeShiftManager();
    final featureManager = Provider.of<FeatureManager>(context);

    return ScreenWithAnimationWidget(
      animation: 'settings',
      child: Padding(
        padding: const EdgeInsets.symmetric(vertical: 20),
        child: Column(
          crossAxisAlignment: CrossAxisAlignment.center,
          mainAxisAlignment: MainAxisAlignment.center,
          children: [
            Text(S.of(context).settings, style: theme.textTheme.headlineMedium),
            const SizedBox(height: 20),
            Flexible(
              fit: FlexFit.loose,
              child: ListView(
                shrinkWrap: true,
                children: [
                  _SettingItem(
                    title: S.of(context).changeMosque,
                    subtitle: S.of(context).searchMosque,
                    icon: Icon(MawaqitIcons.icon_mosque, size: 35),
                    onTap: () => AppRouter.push(MosqueSearchScreen()),
                  ),
                  _SettingItem(
                    title: S.of(context).hijriAdjustments,
                    subtitle: S.of(context).hijriAdjustmentsDescription,
                    icon: Icon(MawaqitIcons.icon_mosque, size: 35),
                    onTap: () => AppRouter.push(HijriAdjustmentsScreen()),
                  ),
                  _SettingItem(
                    title: S.of(context).languages,
                    subtitle: S.of(context).descLang,
                    icon: Icon(Icons.language, size: 35),
                    onTap: () => AppRouter.push(LanguageScreen()),
                  ),
                  _SettingItem(
                    title: S.of(context).randomHadithLanguage,
                    subtitle: S.of(context).hadithLangDesc,
                    icon: Icon(Icons.language, size: 35),
                    onTap: () {
                      context.read<AppLanguage>().getHadithLanguage();
                      AppRouter.push(
                        LanguageScreen(
                          isIconActivated: true,
                          title: S.of(context).randomHadithLanguage,
                          description: S.of(context).descLang,
                          languages: appLanguage.hadithLocalizedLanguage.keys.toList(),
                          isSelected: (langCode) {
                            return appLanguage.hadithLanguage == langCode;
                          },
                          onSelect: (langCode) async {
                            await ref.read(connectivityProvider.notifier).checkInternetConnection();
                            ref.watch(connectivityProvider).maybeWhen(
                              orElse: () {
                                showCheckInternetDialog(
                                  context: context,
                                  onRetry: () {
                                    AppRouter.pop();
                                  },
                                  title: checkInternet,
                                  content: hadithLanguage,
                                );
                              },
                              data: (isConnectedToInternet) {
                                if (isConnectedToInternet == ConnectivityStatus.disconnected) {
                                  showCheckInternetDialog(
                                    context: context,
                                    onRetry: () {
                                      AppRouter.pop();
                                    },
                                    title: checkInternet,
                                    content: hadithLanguage,
                                  );
                                } else {
                                  context.read<AppLanguage>().setHadithLanguage(langCode);
                                  ref
                                      .read(randomHadithNotifierProvider.notifier)
                                      .fetchAndCacheHadith(language: langCode);
                                  AppRouter.pop();
                                }
                              },
                            );
                          },
                        ),
                      );
                    },
                  ),
                  Consumer(
                    builder: (context, ref, child) {
                      return _SettingSwitchItem(
                        title: S.of(context).automaticUpdate,
                        subtitle: S.of(context).automaticUpdateDescription,
                        icon: Icon(Icons.update, size: 35),
                        onChanged: (value) {
                          logger.d('setting: disable the update $value');
                          ref.read(appUpdateProvider.notifier).toggleAutoUpdateChecking();
                        },
                        value: ref.watch(appUpdateProvider).maybeWhen(
                              orElse: () => false,
                              data: (data) => data.isAutoUpdateChecking,
                            ),
                      );
                    },
                  ),
                  SizedBox(height: 30),
                  Divider(),
                  SizedBox(height: 10),
                  Text(
                    S.of(context).applicationModes,
                    style: theme.textTheme.headlineSmall,
                    textAlign: TextAlign.center,
                  ),
                  _SettingSwitchItem(
                    title: theme.brightness == Brightness.light ? S.of(context).darkMode : S.of(context).lightMode,
                    icon: Icon(Icons.brightness_4, size: 35),
                    onChanged: (value) => themeManager.toggleMode(),
                    value: themeManager.isLightTheme ?? false,
                  ),
                  _SettingItem(
                    title: S.of(context).orientation,
                    subtitle: S.of(context).selectYourMawaqitTvAppOrientation,
                    icon: Icon(Icons.portrait, size: 35),
                    onTap: () => AppRouter.push(ScreenWithAnimationWidget(
                      animation: 'welcome',
                      child: OnBoardingOrientationWidget(
                        onSelect: () => Navigator.pop(context),
                      ),
                    )),
                  ),
                  featureManager.isFeatureEnabled("timezone_shift") &&
                          timeShiftManager.deviceModel == "MAWABOX" &&
                          timeShiftManager.isLauncherInstalled
                      ? _SettingItem(
                          title: S.of(context).timeSetting,
                          subtitle: S.of(context).timeSettingDesc,
                          icon: Icon(MawaqitIcons.icon_clock, size: 35),
                          onTap: () {
                            showDialog(
                              context: context,
                              builder: (context) => TimePickerModal(
                                timeShiftManager: timeShiftManager,
                              ),
                            );
                          },
                        )
                      : SizedBox(),
                  if (!userPreferences.webViewMode)
                    _SettingSwitchItem(
                      title: S.of(context).announcementOnlyMode,
                      subtitle: S.of(context).announcementOnlyModeEXPLINATION,
                      icon: Icon(Icons.notifications, size: 35),
                      value: userPreferences.announcementsOnly,
                      onChanged: (value) => userPreferences.announcementsOnly = value,
                    ),
                  if (!userPreferences.webViewMode && !userPreferences.announcementsOnly)
                    _SettingSwitchItem(
                      title: S.of(context).secondaryScreen,
                      subtitle: S.of(context).secondaryScreenExplanation,
                      value: userPreferences.isSecondaryScreen,
                      icon: Icon(Icons.monitor, size: 35),
                      onChanged: (value) => userPreferences.isSecondaryScreen = value,
                    ),
                  _SettingSwitchItem(
                    title: S.of(context).webView,
                    subtitle: S.of(context).ifYouAreFacingAnIssueWithTheAppActivateThis,
                    icon: Icon(Icons.online_prediction, size: 35),
                    value: userPreferences.webViewMode,
                    onChanged: (value) => userPreferences.webViewMode = value,
                  ),
                  _screenLock(context, ref),
                ],
              ),
            ),
          ],
        ),
      ),
    );
  }

  Widget _screenLock(BuildContext context, WidgetRef ref) {
    final theme = Theme.of(context);
    final timeShiftManager = TimeShiftManager();
    final isDeviceRooted = ref.watch(onBoardingProvider).maybeWhen(
          orElse: () => false,
          data: (value) => value.isRootedDevice,
        );
    log('isDeviceRooted: ${isDeviceRooted} - isLauncherInstalled: ${timeShiftManager.isLauncherInstalled}');
    return isDeviceRooted && timeShiftManager.isLauncherInstalled
        ? Column(
            children: [
              Divider(),
              SizedBox(height: 10),
              Text(
                "Device Settings",
                style: theme.textTheme.headlineSmall,
                textAlign: TextAlign.center,
              ),
              _SettingItem(
                title: S.of(context).screenLock,
                subtitle: S.of(context).screenLockDesc,
                icon: Icon(Icons.power_settings_new, size: 35),
                onTap: () => showDialog(
                  context: context,
                  builder: (context) => ScreenLockModal(
                    timeShiftManager: timeShiftManager,
                  ),
                ),
              ),
            ],
          )
        : SizedBox();
  }
}

class _SettingItem extends StatelessWidget {
  const _SettingItem({
    Key? key,
    required this.title,
    this.subtitle,
    this.icon,
    this.onTap,
  }) : super(key: key);

  final String title;
  final String? subtitle;
  final Widget? icon;
  final VoidCallback? onTap;

  @override
  Widget build(BuildContext context) {
    return Card(
      shape: RoundedRectangleBorder(borderRadius: BorderRadius.circular(100)),
      margin: const EdgeInsets.symmetric(horizontal: 20, vertical: 10),
      clipBehavior: Clip.antiAlias,
      child: ListTile(
        autofocus: true,
        leading: icon ?? SizedBox(),
        trailing: Icon(Icons.arrow_forward_ios),
        title: Text(title),
        subtitle: subtitle != null
            ? Text(subtitle!, maxLines: 2, overflow: TextOverflow.ellipsis, style: TextStyle(fontSize: 10))
            : null,
        onTap: onTap,
      ),
    );
  }
}

class _SettingSwitchItem extends StatelessWidget {
  const _SettingSwitchItem({
    Key? key,
    required this.title,
    this.subtitle,
    this.value = false,
    this.icon,
    this.onChanged,
  }) : super(key: key);

  final String title;
  final String? subtitle;
  final Widget? icon;
  final bool value;
  final ValueChanged<bool>? onChanged;

  @override
  Widget build(BuildContext context) {
    return Card(
      shape: RoundedRectangleBorder(borderRadius: BorderRadius.circular(100)),
      margin: const EdgeInsets.symmetric(horizontal: 20, vertical: 10),
      clipBehavior: Clip.antiAlias,
      child: SwitchListTile(
        autofocus: true,
        secondary: icon ?? SizedBox(),
        title: Text(title),
        subtitle: subtitle != null ? Text(subtitle!, maxLines: 2, overflow: TextOverflow.clip) : null,
        value: value,
        onChanged: onChanged,
      ),
    );
  }
}<|MERGE_RESOLUTION|>--- conflicted
+++ resolved
@@ -40,18 +40,6 @@
   ConsumerState createState() => _SettingScreenState();
 }
 
-<<<<<<< HEAD
-  static Future<bool> checkRoot() async {
-    try {
-      final result = await MethodChannel(TurnOnOffTvConstant.kNativeMethodsChannel).invokeMethod(
-        TurnOnOffTvConstant.kCheckRoot,
-      );
-      return result;
-    } catch (e, stack) {
-      logger.e(e, stackTrace: stack);
-      return false;
-    }
-=======
 class _SettingScreenState extends ConsumerState<SettingScreen> {
   @override
   void initState() {
@@ -60,7 +48,6 @@
       await TimeShiftManager().initializeTimes();
       await ref.read(onBoardingProvider.notifier).isDeviceRooted();
     });
->>>>>>> eedece7a
   }
 
   @override
@@ -122,12 +109,15 @@
                           isIconActivated: true,
                           title: S.of(context).randomHadithLanguage,
                           description: S.of(context).descLang,
-                          languages: appLanguage.hadithLocalizedLanguage.keys.toList(),
+                          languages:
+                              appLanguage.hadithLocalizedLanguage.keys.toList(),
                           isSelected: (langCode) {
                             return appLanguage.hadithLanguage == langCode;
                           },
                           onSelect: (langCode) async {
-                            await ref.read(connectivityProvider.notifier).checkInternetConnection();
+                            await ref
+                                .read(connectivityProvider.notifier)
+                                .checkInternetConnection();
                             ref.watch(connectivityProvider).maybeWhen(
                               orElse: () {
                                 showCheckInternetDialog(
@@ -140,7 +130,8 @@
                                 );
                               },
                               data: (isConnectedToInternet) {
-                                if (isConnectedToInternet == ConnectivityStatus.disconnected) {
+                                if (isConnectedToInternet ==
+                                    ConnectivityStatus.disconnected) {
                                   showCheckInternetDialog(
                                     context: context,
                                     onRetry: () {
@@ -150,9 +141,12 @@
                                     content: hadithLanguage,
                                   );
                                 } else {
-                                  context.read<AppLanguage>().setHadithLanguage(langCode);
+                                  context
+                                      .read<AppLanguage>()
+                                      .setHadithLanguage(langCode);
                                   ref
-                                      .read(randomHadithNotifierProvider.notifier)
+                                      .read(
+                                          randomHadithNotifierProvider.notifier)
                                       .fetchAndCacheHadith(language: langCode);
                                   AppRouter.pop();
                                 }
@@ -171,7 +165,9 @@
                         icon: Icon(Icons.update, size: 35),
                         onChanged: (value) {
                           logger.d('setting: disable the update $value');
-                          ref.read(appUpdateProvider.notifier).toggleAutoUpdateChecking();
+                          ref
+                              .read(appUpdateProvider.notifier)
+                              .toggleAutoUpdateChecking();
                         },
                         value: ref.watch(appUpdateProvider).maybeWhen(
                               orElse: () => false,
@@ -189,7 +185,9 @@
                     textAlign: TextAlign.center,
                   ),
                   _SettingSwitchItem(
-                    title: theme.brightness == Brightness.light ? S.of(context).darkMode : S.of(context).lightMode,
+                    title: theme.brightness == Brightness.light
+                        ? S.of(context).darkMode
+                        : S.of(context).lightMode,
                     icon: Icon(Icons.brightness_4, size: 35),
                     onChanged: (value) => themeManager.toggleMode(),
                     value: themeManager.isLightTheme ?? false,
@@ -228,19 +226,24 @@
                       subtitle: S.of(context).announcementOnlyModeEXPLINATION,
                       icon: Icon(Icons.notifications, size: 35),
                       value: userPreferences.announcementsOnly,
-                      onChanged: (value) => userPreferences.announcementsOnly = value,
+                      onChanged: (value) =>
+                          userPreferences.announcementsOnly = value,
                     ),
-                  if (!userPreferences.webViewMode && !userPreferences.announcementsOnly)
+                  if (!userPreferences.webViewMode &&
+                      !userPreferences.announcementsOnly)
                     _SettingSwitchItem(
                       title: S.of(context).secondaryScreen,
                       subtitle: S.of(context).secondaryScreenExplanation,
                       value: userPreferences.isSecondaryScreen,
                       icon: Icon(Icons.monitor, size: 35),
-                      onChanged: (value) => userPreferences.isSecondaryScreen = value,
+                      onChanged: (value) =>
+                          userPreferences.isSecondaryScreen = value,
                     ),
                   _SettingSwitchItem(
                     title: S.of(context).webView,
-                    subtitle: S.of(context).ifYouAreFacingAnIssueWithTheAppActivateThis,
+                    subtitle: S
+                        .of(context)
+                        .ifYouAreFacingAnIssueWithTheAppActivateThis,
                     icon: Icon(Icons.online_prediction, size: 35),
                     value: userPreferences.webViewMode,
                     onChanged: (value) => userPreferences.webViewMode = value,
@@ -263,7 +266,7 @@
           data: (value) => value.isRootedDevice,
         );
     log('isDeviceRooted: ${isDeviceRooted} - isLauncherInstalled: ${timeShiftManager.isLauncherInstalled}');
-    return isDeviceRooted && timeShiftManager.isLauncherInstalled
+    return isDeviceRooted /* && timeShiftManager.isLauncherInstalled */
         ? Column(
             children: [
               Divider(),
@@ -316,7 +319,10 @@
         trailing: Icon(Icons.arrow_forward_ios),
         title: Text(title),
         subtitle: subtitle != null
-            ? Text(subtitle!, maxLines: 2, overflow: TextOverflow.ellipsis, style: TextStyle(fontSize: 10))
+            ? Text(subtitle!,
+                maxLines: 2,
+                overflow: TextOverflow.ellipsis,
+                style: TextStyle(fontSize: 10))
             : null,
         onTap: onTap,
       ),
@@ -350,7 +356,9 @@
         autofocus: true,
         secondary: icon ?? SizedBox(),
         title: Text(title),
-        subtitle: subtitle != null ? Text(subtitle!, maxLines: 2, overflow: TextOverflow.clip) : null,
+        subtitle: subtitle != null
+            ? Text(subtitle!, maxLines: 2, overflow: TextOverflow.clip)
+            : null,
         value: value,
         onChanged: onChanged,
       ),
