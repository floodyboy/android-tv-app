--- conflicted
+++ resolved
@@ -3,12 +3,8 @@
 
 import 'package:flutter/material.dart';
 import 'package:flutter/services.dart';
-<<<<<<< HEAD
-import 'package:flutter_riverpod/flutter_riverpod.dart' show AsyncValueX, ConsumerWidget, WidgetRef, Consumer;
-=======
 import 'package:flutter_riverpod/flutter_riverpod.dart' hide Provider;
 
->>>>>>> c8cca8a2
 import 'package:mawaqit/i18n/l10n.dart';
 import 'package:mawaqit/src/helpers/AppRouter.dart';
 import 'package:mawaqit/src/helpers/connectivity_provider.dart';
@@ -39,16 +35,9 @@
 import '../widgets/time_picker_widget.dart';
 import 'home/widgets/show_check_internet_dialog.dart';
 
-<<<<<<< HEAD
-/// allow user to change the app settings
-=======
 class SettingScreen extends ConsumerStatefulWidget {
   const SettingScreen({super.key});
->>>>>>> c8cca8a2
-
-class SettingScreen extends ConsumerWidget {
-   SettingScreen({Key? key}) : super(key: key);
-  bool isDeviceRooted = false;
+
   @override
   ConsumerState createState() => _SettingScreenState();
 }
@@ -63,26 +52,9 @@
     });
   }
 
-<<<<<<< HEAD
-  static Future<bool> checkRoot() async {
-    try {
-      final result =
-          await MethodChannel('nativeMethodsChannel').invokeMethod('checkRoot');
-      return result;
-    } catch (e) {
-      print('Error checking root access: $e');
-      return false;
-    }
-  }
-
-  Future<void> _initializeTimeShiftManager() async {
-    await TimeShiftManager().initializeTimes();
-    isDeviceRooted = await checkRoot();
-=======
   @override
   Widget build(BuildContext context) {
     return _buildSettingScreen(context, ref);
->>>>>>> c8cca8a2
   }
 
   Widget _buildSettingScreen(BuildContext context, WidgetRef ref) {
@@ -139,12 +111,15 @@
                           isIconActivated: true,
                           title: S.of(context).randomHadithLanguage,
                           description: S.of(context).descLang,
-                          languages: appLanguage.hadithLocalizedLanguage.keys.toList(),
+                          languages:
+                              appLanguage.hadithLocalizedLanguage.keys.toList(),
                           isSelected: (langCode) {
                             return appLanguage.hadithLanguage == langCode;
                           },
                           onSelect: (langCode) async {
-                            await ref.read(connectivityProvider.notifier).checkInternetConnection();
+                            await ref
+                                .read(connectivityProvider.notifier)
+                                .checkInternetConnection();
                             ref.watch(connectivityProvider).maybeWhen(
                               orElse: () {
                                 showCheckInternetDialog(
@@ -157,7 +132,8 @@
                                 );
                               },
                               data: (isConnectedToInternet) {
-                                if (isConnectedToInternet == ConnectivityStatus.disconnected) {
+                                if (isConnectedToInternet ==
+                                    ConnectivityStatus.disconnected) {
                                   showCheckInternetDialog(
                                     context: context,
                                     onRetry: () {
@@ -167,9 +143,12 @@
                                     content: hadithLanguage,
                                   );
                                 } else {
-                                  context.read<AppLanguage>().setHadithLanguage(langCode);
+                                  context
+                                      .read<AppLanguage>()
+                                      .setHadithLanguage(langCode);
                                   ref
-                                      .read(randomHadithNotifierProvider.notifier)
+                                      .read(
+                                          randomHadithNotifierProvider.notifier)
                                       .fetchAndCacheHadith(language: langCode);
                                   AppRouter.pop();
                                 }
@@ -188,7 +167,9 @@
                         icon: Icon(Icons.update, size: 35),
                         onChanged: (value) {
                           logger.d('setting: disable the update $value');
-                          ref.read(appUpdateProvider.notifier).toggleAutoUpdateChecking();
+                          ref
+                              .read(appUpdateProvider.notifier)
+                              .toggleAutoUpdateChecking();
                         },
                         value: ref.watch(appUpdateProvider).maybeWhen(
                               orElse: () => false,
@@ -206,7 +187,9 @@
                     textAlign: TextAlign.center,
                   ),
                   _SettingSwitchItem(
-                    title: theme.brightness == Brightness.light ? S.of(context).darkMode : S.of(context).lightMode,
+                    title: theme.brightness == Brightness.light
+                        ? S.of(context).darkMode
+                        : S.of(context).lightMode,
                     icon: Icon(Icons.brightness_4, size: 35),
                     onChanged: (value) => themeManager.toggleMode(),
                     value: themeManager.isLightTheme ?? false,
@@ -245,52 +228,29 @@
                       subtitle: S.of(context).announcementOnlyModeEXPLINATION,
                       icon: Icon(Icons.notifications, size: 35),
                       value: userPreferences.announcementsOnly,
-                      onChanged: (value) => userPreferences.announcementsOnly = value,
+                      onChanged: (value) =>
+                          userPreferences.announcementsOnly = value,
                     ),
-                  if (!userPreferences.webViewMode && !userPreferences.announcementsOnly)
+                  if (!userPreferences.webViewMode &&
+                      !userPreferences.announcementsOnly)
                     _SettingSwitchItem(
                       title: S.of(context).secondaryScreen,
                       subtitle: S.of(context).secondaryScreenExplanation,
                       value: userPreferences.isSecondaryScreen,
                       icon: Icon(Icons.monitor, size: 35),
-                      onChanged: (value) => userPreferences.isSecondaryScreen = value,
+                      onChanged: (value) =>
+                          userPreferences.isSecondaryScreen = value,
                     ),
                   _SettingSwitchItem(
                     title: S.of(context).webView,
-                    subtitle: S.of(context).ifYouAreFacingAnIssueWithTheAppActivateThis,
+                    subtitle: S
+                        .of(context)
+                        .ifYouAreFacingAnIssueWithTheAppActivateThis,
                     icon: Icon(Icons.online_prediction, size: 35),
                     value: userPreferences.webViewMode,
                     onChanged: (value) => userPreferences.webViewMode = value,
                   ),
-<<<<<<< HEAD
-                  isDeviceRooted
-                      ? Column(
-                          children: [
-                            Divider(),
-                            SizedBox(height: 10),
-                            Text(
-                              "Device Settings",
-                              style: theme.textTheme.headlineSmall,
-                              textAlign: TextAlign.center,
-                            ),
-                            _SettingItem(
-                              title: S.of(context).appTimezone,
-                              subtitle: S.of(context).descTimezone,
-                              icon: Icon(Icons.timelapse, size: 35),
-                              onTap: () => AppRouter.push(TimezoneScreen()),
-                            ),
-                            _SettingItem(
-                              title: S.of(context).appWifi,
-                              subtitle: S.of(context).descWifi,
-                              icon: Icon(Icons.wifi, size: 35),
-                              onTap: () => AppRouter.push(WifiSelectorScreen()),
-                            ),
-                          ],
-                        )
-                      : SizedBox(),
-=======
                   _screenLock(context, ref),
->>>>>>> c8cca8a2
                 ],
               ),
             ),
@@ -329,6 +289,18 @@
                   ),
                 ),
               ),
+              _SettingItem(
+                title: S.of(context).appTimezone,
+                subtitle: S.of(context).descTimezone,
+                icon: Icon(Icons.timelapse, size: 35),
+                onTap: () => AppRouter.push(TimezoneScreen()),
+              ),
+              _SettingItem(
+                title: S.of(context).appWifi,
+                subtitle: S.of(context).descWifi,
+                icon: Icon(Icons.wifi, size: 35),
+                onTap: () => AppRouter.push(WifiSelectorScreen()),
+              ),
             ],
           )
         : SizedBox();
@@ -361,7 +333,10 @@
         trailing: Icon(Icons.arrow_forward_ios),
         title: Text(title),
         subtitle: subtitle != null
-            ? Text(subtitle!, maxLines: 2, overflow: TextOverflow.ellipsis, style: TextStyle(fontSize: 10))
+            ? Text(subtitle!,
+                maxLines: 2,
+                overflow: TextOverflow.ellipsis,
+                style: TextStyle(fontSize: 10))
             : null,
         onTap: onTap,
       ),
@@ -395,7 +370,9 @@
         autofocus: true,
         secondary: icon ?? SizedBox(),
         title: Text(title),
-        subtitle: subtitle != null ? Text(subtitle!, maxLines: 2, overflow: TextOverflow.clip) : null,
+        subtitle: subtitle != null
+            ? Text(subtitle!, maxLines: 2, overflow: TextOverflow.clip)
+            : null,
         value: value,
         onChanged: onChanged,
       ),
