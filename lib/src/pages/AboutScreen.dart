--- conflicted
+++ resolved
@@ -1,16 +1,11 @@
 import 'package:flutter/material.dart';
-<<<<<<< HEAD
-import 'package:mawaqit/const/resource.dart';
-import 'package:mawaqit/src/pages/onBoarding/widgets/MawaqitAboutWidget.dart';
-import 'package:mawaqit/src/widgets/ScreenWithAnimation.dart';
-=======
+
 import 'package:flutter/services.dart';
 import 'package:provider/provider.dart';
 import 'package:mawaqit/src/services/user_preferences_manager.dart';
 import 'package:mawaqit/src/widgets/ScreenWithAnimation.dart';
 import 'package:mawaqit/src/pages/onBoarding/widgets/MawaqitAboutWidget.dart';
 import 'package:mawaqit/const/resource.dart';
->>>>>>> 5721c8da
 
 class AboutScreen extends StatelessWidget {
   const AboutScreen({Key? key}) : super(key: key);
@@ -27,12 +22,7 @@
 
   @override
   Widget build(BuildContext context) {
-<<<<<<< HEAD
-    return Scaffold(
-      body: ScreenWithAnimationWidget(
-        animation: R.ASSETS_ANIMATIONS_LOTTIE_WELCOME_JSON,
-        child: OnBoardingMawaqitAboutWidget(),
-=======
+
     int tapCount = 0;
     bool menuActivated =
         Provider.of<UserPreferencesManager>(context, listen: false)
@@ -65,7 +55,7 @@
           animation: R.ASSETS_ANIMATIONS_LOTTIE_WELCOME_JSON,
           child: OnBoardingMawaqitAboutWidget(),
         ),
->>>>>>> 5721c8da
+
       ),
     );
   }
