--- conflicted
+++ resolved
@@ -38,11 +38,7 @@
 import 'package:flyweb/src/widgets/InfoWidget.dart';
 import 'package:geolocator/geolocator.dart';
 import 'package:global_configuration/global_configuration.dart';
-<<<<<<< HEAD
-import 'package:google_mobile_ads/google_mobile_ads.dart';
-=======
 import 'package:http/http.dart' as http;
->>>>>>> 5c3fac64
 import 'package:launch_review/launch_review.dart';
 import 'package:location/location.dart' hide LocationAccuracy;
 import 'package:page_transition/page_transition.dart';
@@ -469,7 +465,6 @@
                               iOSAppId: settings.iosId,
                             ),
                           ),
-<<<<<<< HEAD
                           Padding(
                             padding: EdgeInsets.fromLTRB(0, 20, 0, 20),
                             child: Divider(
@@ -513,25 +508,6 @@
                               pos: 0,
                               settings: widget.settings,
                               stream: listStream[0].stream,
-=======
-                  ),
-                ]),
-              ],
-            ),
-            bottomNavigationBar: widget.settings.tabNavigationEnable == "1"
-                ? new Material(
-                    color: Colors.white,
-                    child: new Container(
-                        decoration: BoxDecoration(
-                          color: Colors.white,
-                          boxShadow: [
-                            BoxShadow(
-                              color: Colors.grey.withOpacity(0.5),
-                              spreadRadius: 2,
-                              blurRadius: 5,
-                              offset:
-                                  Offset(0, 3), // changes position of shadow
->>>>>>> 5c3fac64
                             ),
                     ),
                     if (widget.settings.adBanner == "1" && _isBannerAdReady)
