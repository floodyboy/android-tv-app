--- conflicted
+++ resolved
@@ -297,11 +297,7 @@
                               )),
                           DrawerListTitle(
                               icon: Icons.home,
-<<<<<<< HEAD
-                              text: I18n.current!.home,
-=======
                               text: S.current.home,
->>>>>>> e246f4f5
                               onTap: () async {
                                 if (widget.settings.tabNavigationEnable == "1") {
                                   if (goToWeb) {
@@ -324,7 +320,6 @@
                           Padding(
                             padding: EdgeInsets.fromLTRB(0, 20, 0, 20),
                             child: Divider(height: 1, color: Colors.grey[400]),
-<<<<<<< HEAD
                           ),
                           _renderPageDrawer(settings.pages!, context),
                           settings.pages!.length != 0
@@ -335,59 +330,7 @@
                               : Container(height: 0),
                           DrawerListTitle(
                               icon: Icons.brightness_medium,
-                              text: themeProvider.isLightTheme! ? I18n.current!.darkMode : I18n.current!.lightMode,
-                              onTap: () {
-                                if (themeProvider.isLightTheme!) {
-                                  themeProvider.setDarkMode();
-                                } else {
-                                  themeProvider.setLightMode();
-                                }
-                              }),
-                          DrawerListTitle(
-                            icon: Icons.translate,
-                            text: I18n.current!.languages,
-                            onTap: () => AppRouter.popAndPush(LanguageScreen()),
-                          ),
-                          DrawerListTitle(
-                            icon: Icons.museum_outlined,
-                            text: 'Change Mosque',
-                            onTap: () => AppRouter.popAndPush(MosqueSearchScreen()),
-                          ),
-                          DrawerListTitle(
-                            icon: Icons.info,
-                            text: I18n.current!.about,
-                            onTap: () => AppRouter.popAndPush(AboutScreen()),
-                          ),
-                          DrawerListTitle(
-                              icon: Icons.share,
-                              text: I18n.current!.share,
-                              onTap: () {
-                                shareApp(context, settings.title, settings.share!);
-                              }),
-                          DrawerListTitle(
-                            icon: Icons.star,
-                            text: I18n.current!.rate,
-                            onTap: () => LaunchReview.launch(
-                              androidAppId: settings.androidId,
-                              iOSAppId: settings.iosId,
-                            ),
-=======
->>>>>>> e246f4f5
-                          ),
-                          _renderPageDrawer(settings.pages!, context),
-                          settings.pages!.length != 0
-                              ? Padding(
-                                  padding: EdgeInsets.fromLTRB(0, 20, 0, 20),
-                                  child: Divider(height: 1, color: Colors.grey[400]),
-                                )
-                              : Container(height: 0),
-                          DrawerListTitle(
-                              icon: Icons.brightness_medium,
-<<<<<<< HEAD
-                              text: themeProvider.isLightTheme! ? I18n.current!.darkMode : I18n.current!.lightMode,
-=======
                               text: themeProvider.isLightTheme! ? S.current.darkMode : S.current.lightMode,
->>>>>>> e246f4f5
                               onTap: () {
                                 if (themeProvider.isLightTheme!) {
                                   themeProvider.setDarkMode();
@@ -676,31 +619,19 @@
                       )),
                   SizedBox(height: 40),
                   Text(
-<<<<<<< HEAD
-                    I18n.current!.whoops,
-=======
                     S.current.whoops,
->>>>>>> e246f4f5
                     style: TextStyle(color: Colors.black45, fontSize: 40.0, fontWeight: FontWeight.bold),
                   ),
                   SizedBox(height: 20),
                   Text(
-<<<<<<< HEAD
-                    I18n.current!.noInternet,
-=======
                     S.current.noInternet,
->>>>>>> e246f4f5
                     style: TextStyle(color: Colors.black87, fontSize: 15.0),
                   ),
                   SizedBox(height: 5),
                   SizedBox(height: 60),
                   RaisedGradientButton(
                       child: Text(
-<<<<<<< HEAD
-                        I18n.current!.tryAgain,
-=======
                         S.current.tryAgain,
->>>>>>> e246f4f5
                         style: TextStyle(color: Colors.white, fontSize: 18.0, fontWeight: FontWeight.bold),
                       ),
                       width: 250,
@@ -950,11 +881,7 @@
                       icon: Transform(
                           alignment: Alignment.center,
                           transform:
-<<<<<<< HEAD
-                              Matrix4.rotationY(math.pi * (I18n.current!.textDirection == TextDirection.ltr ? 2 : 1)),
-=======
                               Matrix4.rotationY(math.pi * (Directionality.of(context) == TextDirection.ltr ? 2 : 1)),
->>>>>>> e246f4f5
                           child: new Image.network(navigationIcon.iconUrl!, height: 25, width: 25, color: Colors.white)
                           /*Image.asset(
                               UIImages.imageDir +
@@ -982,11 +909,7 @@
                         icon: Transform(
                             alignment: Alignment.center,
                             transform:
-<<<<<<< HEAD
-                                Matrix4.rotationY(math.pi * (I18n.current!.textDirection == TextDirection.ltr ? 2 : 1)),
-=======
                                 Matrix4.rotationY(math.pi * (Directionality.of(context) == TextDirection.ltr ? 2 : 1)),
->>>>>>> e246f4f5
                             child: Image.asset(UIImages.imageDir + "/icon_back.png",
                                 height: 25, width: 25, color: Colors.white)),
                         onPressed: () {
@@ -1031,11 +954,7 @@
                         icon: Transform(
                             alignment: Alignment.center,
                             transform:
-<<<<<<< HEAD
-                                Matrix4.rotationY(math.pi * (I18n.current!.textDirection == TextDirection.ltr ? 2 : 1)),
-=======
                                 Matrix4.rotationY(math.pi * (Directionality.of(context) == TextDirection.ltr ? 2 : 1)),
->>>>>>> e246f4f5
                             child: Image.asset(UIImages.imageDir + "/icon_forward.png",
                                 height: 25, width: 25, color: Colors.white)),
                         onPressed: () {
