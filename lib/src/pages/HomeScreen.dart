--- conflicted
+++ resolved
@@ -20,115 +20,6 @@
 
   @override
   Widget build(BuildContext context) {
-<<<<<<< HEAD
-    final appLanguage = context.watch<AppLanguage>();
-    final mosqueManager = context.watch<MosqueManager>();
-    final settingsManager = context.read<SettingsManager>();
-    final settings = settingsManager.settings;
-
-    var url = mosqueManager.buildUrl(appLanguage.appLocal.languageCode);
-
-    var bottomPadding = MediaQuery.of(context).padding.bottom;
-    var connectionStatus = Provider.of<ConnectivityStatus>(context);
-
-    if (connectionStatus == ConnectivityStatus.Offline)
-      return WillPopScope(
-        onWillPop: _onBackPressed,
-        child: OfflineScreen(),
-      );
-
-    return WillPopScope(
-      onWillPop: _onBackPressed,
-      child: CallbackShortcuts(
-        bindings: {
-          SingleActivator(LogicalKeyboardKey.arrowLeft): () => _scaffoldKey.currentState?.openDrawer(),
-          SingleActivator(LogicalKeyboardKey.arrowRight): () => _scaffoldKey.currentState?.openDrawer(),
-        },
-        child: Container(
-            decoration: BoxDecoration(color: HexColor("#f5f4f4")),
-            padding: EdgeInsets.only(bottom: bottomPadding),
-            child: Scaffold(
-              key: _scaffoldKey,
-              appBar: _renderAppBar(context, settings) as PreferredSizeWidget?,
-              drawer: (widget.settings.leftNavigationIcon!.value == "icon_menu" ||
-                      widget.settings.rightNavigationIcon!.value == "icon_menu")
-                  ? MawaqitDrawer(webViewKey: key0)
-                  : null,
-              body: Stack(
-                fit: StackFit.expand,
-                children: [
-                  Column(children: [
-                    Expanded(
-                      child: widget.settings.tabNavigationEnable == "1"
-                          ? TabBarView(
-                              controller: tabController,
-                              physics: NeverScrollableScrollPhysics(),
-                              children: List.generate(
-                                widget.settings.tab!.length,
-                                (index) => MawaqitWebViewWidget(
-                                  key: listKey[index],
-                                  path: widget.settings.tab![index].url,
-                                ),
-                              ),
-                            )
-                          : MawaqitWebViewWidget(
-                              key: listKey[0],
-                              path: url,
-                            ),
-                    ),
-                  ]),
-                  Align(
-                    alignment: Alignment.bottomRight,
-                    child: Container(
-                      width: 100,
-                      height: 60,
-                      child: InkWell(onTap: () => _scaffoldKey.currentState?.openDrawer()),
-                    ),
-                  ),
-                ],
-              ),
-              bottomNavigationBar: widget.settings.tabNavigationEnable == "1"
-                  ? new Material(
-                      color: Colors.white,
-                      child: new Container(
-                          decoration: BoxDecoration(
-                            color: Colors.white,
-                            boxShadow: [
-                              BoxShadow(
-                                color: Colors.grey.withOpacity(0.5),
-                                spreadRadius: 2,
-                                blurRadius: 5,
-                                offset: Offset(0, 3), // changes position of shadow
-                              ),
-                            ],
-                          ),
-                          height: 60.0,
-                          child: _buildTabItem(context, settings)),
-                    )
-                  : Container(height: 0),
-              // floatingActionButtonLocation: FloatingActionButtonLocation.endFloat,
-              floatingActionButton: widget.settings.floating!.length != 0
-                  ? SpeedDial(
-                      icon: Icons.add,
-                      backgroundColor: HexColor(widget.settings.firstColor),
-                      foregroundColor: Colors.white,
-                      children: _renderFloating(widget.settings.floating!, context),
-                    )
-                  : SizedBox(),
-            )),
-      ),
-    );
-  }
-
-  Widget _buildTabItem(context, Settings settings) {
-    Color tabColor = HexColor(widget.settings.colorTab);
-    Color unselectedColor = Colors.black26;
-    return new TabBar(
-      onTap: (index) {
-        for (int i = 0; i < listStream.length; i++) {
-          listStream[i].add(index);
-        }
-=======
     final appLanguage = context.read<AppLanguage>();
 
     return CallbackShortcuts(
@@ -137,7 +28,6 @@
             _scaffoldKey.currentState?.openDrawer(),
         SingleActivator(LogicalKeyboardKey.arrowRight): () =>
             _scaffoldKey.currentState?.openDrawer(),
->>>>>>> 8c82c9db
       },
       child: Scaffold(
         key: _scaffoldKey,
