--- conflicted
+++ resolved
@@ -173,152 +173,7 @@
               appBar: _renderAppBar(context, settings) as PreferredSizeWidget?,
               drawer: (widget.settings.leftNavigationIcon!.value == "icon_menu" ||
                       widget.settings.rightNavigationIcon!.value == "icon_menu")
-<<<<<<< HEAD
                   ? MawaqitDrawer(webViewKey: key0)
-=======
-                  ? Drawer(
-                    child: ListView(
-                      padding: const EdgeInsets.all(0.0),
-                      children: <Widget>[
-                        FocusableActionDetector(child: SizedBox()),
-                        DrawerHeader(
-                            decoration: BoxDecoration(
-                              gradient: LinearGradient(
-                                colors: <Color>[
-                                  Theme.of(context).brightness == Brightness.light
-                                      ? HexColor(settings.firstColor)
-                                      : Theme.of(context).primaryColor,
-                                  Theme.of(context).brightness == Brightness.light
-                                      ? HexColor(settings.secondColor)
-                                      : Theme.of(context).primaryColor,
-                                ],
-                              ),
-                            ),
-                            child: Container(
-                              child: Column(
-                                crossAxisAlignment: CrossAxisAlignment.start,
-                                children: <Widget>[
-                                  Container(
-                                    width: 70.0,
-                                    height: 70.0,
-                                    child: Image.network(
-                                      settings.logoHeaderUrl!,
-                                    ),
-                                  ),
-                                  Padding(
-                                    padding: EdgeInsets.only(top: 5),
-                                    child: Text(
-                                        // settings.title!,
-                                        S.of(context).drawerTitle,
-                                        overflow: TextOverflow.ellipsis,
-                                        style: TextStyle(color: Colors.white, fontSize: 16)),
-                                  ),
-                                  Padding(
-                                    padding: EdgeInsets.only(top: 5),
-                                    child: Text(
-                                        // settings.subTitle!,
-                                        S.of(context).drawerDesc,
-                                        overflow: TextOverflow.ellipsis,
-                                        style: TextStyle(color: Colors.white, fontSize: 14)),
-                                  )
-                                ],
-                              ),
-                            )),
-                        DrawerListTitle(
-                            autoFocus: true,
-                            icon: Icons.home,
-                            text: S.of(context).home,
-                            onTap: () async {
-                              if (widget.settings.tabNavigationEnable == "1") {
-                                if (goToWeb) {
-                                  setState(() => goToWeb = false);
-                                  AppRouter.popAndPush(WebScreen(widget.settings.url), name: 'HomeScreen');
-
-                                  Navigator.pop(context);
-                                }
-                              } else {
-                                key0.currentState!._webViewController?.loadUrl(
-                                  urlRequest: URLRequest(
-                                    url: Uri.parse(url),
-                                  ),
-                                );
-
-                                Navigator.pop(context);
-                              }
-                            }),
-                        _renderMenuDrawer(settings.menus!, context),
-                        Padding(
-                          padding: EdgeInsets.fromLTRB(0, 20, 0, 20),
-                          child: Divider(height: 1, color: Colors.grey[400]),
-                        ),
-                        DrawerListTitle(
-                          icon: Icons.translate,
-                          text: S.of(context).languages,
-                          onTap: () => AppRouter.popAndPush(LanguageScreen()),
-                        ),
-                        DrawerListTitle(
-                          icon: Icons.museum_outlined,
-                          text: S.of(context).changeMosque,
-                          onTap: () => AppRouter.popAndPush(MosqueSearchScreen()),
-                        ),
-                        DrawerListTitle(
-                            icon: Icons.brightness_medium,
-                            text: Theme.of(context).brightness == Brightness.light
-                                ? S.of(context).darkMode
-                                : S.of(context).lightMode,
-                            onTap: () {
-                              if (Theme.of(context).brightness == Brightness.light) {
-                                themeProvider.setDarkMode();
-                              } else {
-                                themeProvider.setLightMode();
-                              }
-                            }),
-                        Padding(
-                          padding: EdgeInsets.fromLTRB(0, 20, 0, 20),
-                          child: Divider(height: 1, color: Colors.grey[400]),
-                        ),
-                        _renderPageDrawer(settings.pages!, context),
-                        settings.pages!.length != 0
-                            ? Padding(
-                                padding: EdgeInsets.fromLTRB(0, 20, 0, 20),
-                                child: Divider(height: 1, color: Colors.grey[400]),
-                              )
-                            : Container(height: 0),
-                        DrawerListTitle(
-                          icon: Icons.info,
-                          text: S.of(context).about,
-                          onTap: () => AppRouter.popAndPush(AboutScreen()),
-                        ),
-                        DrawerListTitle(
-                            icon: Icons.share,
-                            text: S.of(context).share,
-                            onTap: () {
-                              shareApp(context, settings.title, settings.share!);
-                            }),
-                        DrawerListTitle(
-                          icon: Icons.star,
-                          text: S.of(context).rate,
-                          onTap: () => LaunchReview.launch(
-                            androidAppId: settings.androidId,
-                            iOSAppId: settings.iosId,
-                          ),
-                        ),
-                        Padding(
-                          padding: EdgeInsets.fromLTRB(0, 20, 0, 20),
-                          child: Divider(height: 1, color: Colors.grey[400]),
-                        ),
-                        ListTile(
-                          leading: Icon(Icons.system_update),
-                          isThreeLine: true,
-                          dense: true,
-                          title: Text(S.of(context).update),
-                          subtitle: VersionWidget(),
-                        ),
-                        FocusableActionDetector(child: SizedBox()),
-                      ],
-                    ),
-                  )
->>>>>>> 37e01410
                   : null,
               body: Stack(
                 fit: StackFit.expand,
@@ -331,21 +186,15 @@
                               physics: NeverScrollableScrollPhysics(),
                               children: List.generate(
                                 widget.settings.tab!.length,
-                                (index) => SizedBox(
-                                  key: ValueKey(url),
-                                  child: MawaqitWebViewWidget(
-                                    key: listKey[index],
-                                    path: widget.settings.tab![index].url,
-                                  ),
+                                (index) => MawaqitWebViewWidget(
+                                  key: listKey[index],
+                                  path: widget.settings.tab![index].url,
                                 ),
                               ),
                             )
-                          : SizedBox(
-                              key: ValueKey(url),
-                              child: MawaqitWebViewWidget(
-                                key: listKey[0],
-                                path: url,
-                              ),
+                          : MawaqitWebViewWidget(
+                              key: listKey[0],
+                              path: url,
                             ),
                     ),
                   ]),
