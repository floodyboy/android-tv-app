--- conflicted
+++ resolved
@@ -32,30 +32,27 @@
       error = null;
       loading = true;
     });
-<<<<<<< HEAD
-    final mosqueManager = Provider.of<MosqueManager>(context, listen: false);
-    await mosqueManager.setMosqueId(mosqueId).then((value) {
-      setState(() => loading = false);
-
-      widget.onDone?.call();
-    }).catchError((e) {
-      if (e is InvalidMosqueId) {
-        setState(() {
-          loading = false;
-          error = S.of(context).mosqueIdIsNotValid(mosqueId);
-        });
-      } else {
-        setState(() {
-          loading = false;
-          error = S.of(context).backendError;
-        });
-      }
-=======
     // final mosqueManager = Provider.of<MosqueManager>(context, listen: false);
     setState(() {
       error = S.of(context).thisFeatureIsNotSupportedRightNow;
->>>>>>> 8c82c9db
     });
+    // await mosqueManager.setMosqueId(mosqueId).then((value) {
+    //   setState(() => loading = false);
+    //
+    //   widget.onDone?.call();
+    // }).catchError((e) {
+    //   if (e is InvalidMosqueId) {
+    //     setState(() {
+    //       loading = false;
+    //       error = S.of(context).mosqueIdIsNotValid(mosqueId);
+    //     });
+    //   } else {
+    //     setState(() {
+    //       loading = false;
+    //       error = S.of(context).backendError;
+    //     });
+    //   }
+    // });
   }
 
   @override
