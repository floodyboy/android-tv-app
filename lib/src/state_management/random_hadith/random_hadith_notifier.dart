--- conflicted
+++ resolved
@@ -44,30 +44,12 @@
     });
   }
 
-<<<<<<< HEAD
-  Future<void> ensureHadithLanguage() async {
-    final prefs = await SharedPreferences.getInstance();
-    final storedLanguage = prefs.getString(RandomHadithConstant.kHadithLanguage);
-
-    // Get effective language - prioritize stored preference, then app language, default to Arabic
-    final language = (storedLanguage != null && storedLanguage.isNotEmpty)
-        ? storedLanguage
-        : (AppLanguage().hadithLanguage.isNotEmpty ? AppLanguage().hadithLanguage : 'ar');
-
-    if (storedLanguage == null || storedLanguage.isEmpty) {
-      await prefs.setString(RandomHadithConstant.kHadithLanguage, language);
-    }
-
-=======
   Future<void> ensureHadithLanguage(MosqueManager mosqueManager) async {
     // Use proper fallback logic that considers both local settings and API configuration
     final language = await AppLanguage().getHadithLanguage(mosqueManager);
->>>>>>> a6a4bb05
     // Ensure hadiths are cached during initialization
     final randomHadithRepository = await ref.read(randomHadithRepositoryProvider.future);
     await randomHadithRepository.ensureHadithsAreCached(language);
-
-    await getRandomHadith(language: language);
   }
 }
 
