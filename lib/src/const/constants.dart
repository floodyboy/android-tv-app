--- conflicted
+++ resolved
@@ -139,7 +139,17 @@
   static const endTime = '20:00';
 }
 
-<<<<<<< HEAD
+abstract class PrayerAudioConstant {
+  static const String kDefaultAdhanFileName = 'adhan-afassy.mp3';
+  static const String kFajrAdhanSuffix = '-fajr.mp3';
+  static const String kDuaAfterAdhanFileName = 'duaa-after-adhan.mp3';
+  static const String kMp3Directory = '/audio/';
+  static const String kMp3Extension = '.mp3';
+  static const String kHttpProtocol = 'http://';
+  static const String kHttpsProtocol = 'https://';
+  static const String kHttpsPrefix = 'https:';
+}
+
 abstract class LiveStreamConstants {
   /// Regular expression to match YouTube URLs
   static final RegExp youtubeUrlRegex = RegExp(
@@ -176,15 +186,4 @@
 
   /// Timeout for auto-detection of live camera in minutes
   static const int autoDetectionTimeoutMinutes = 3;
-=======
-abstract class PrayerAudioConstant {
-  static const String kDefaultAdhanFileName = 'adhan-afassy.mp3';
-  static const String kFajrAdhanSuffix = '-fajr.mp3';
-  static const String kDuaAfterAdhanFileName = 'duaa-after-adhan.mp3';
-  static const String kMp3Directory = '/audio/';
-  static const String kMp3Extension = '.mp3';
-  static const String kHttpProtocol = 'http://';
-  static const String kHttpsProtocol = 'https://';
-  static const String kHttpsPrefix = 'https:';
->>>>>>> a91c9ea1
 }