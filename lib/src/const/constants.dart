/// this file will has all the constant values of the app

const kAppName = 'MAWAQIT for TV';
const kAppId = 'com.mawaqit.androidtv';

const kDeviceInfo = 'device_info';

const kBaseUrl = 'https://mawaqit.net/api';
const kStagingUrl = 'https://staging.mawaqit.net/api';
const kStaticFilesUrl = 'https://mawaqit.net/static';
const kStagingStaticFilesUrl = 'https://staging.mawaqit.net/static';

const kApiToken = String.fromEnvironment('mawaqit.api.key');
const kSentryDns = String.fromEnvironment('mawaqit.sentry.dns');
const kGooglePlayId = 'com.mawaqit.androidtv';

class CacheKey {
  static const String kMosqueBackgroundScreen = 'mosque_background_screen';
  static const String kLastPopupDisplay = 'last_popup_display';
  static const String kAutoUpdateChecking = 'auto_update_checking';
  static const String kIsUpdateDismissed = 'is_update_dismissed';
  static const String kUpdateDismissedVersion = 'update_dismissed_version';
  static const String kHttpRequests = 'http_requests_cache';
}

class HttpHeaderConstant {
  // HTTP Header keys
  static const String kHeaderContentType = 'content-type';
  static const String kHeaderLastModified = 'Last-Modified';
  static const String kHeaderIfModifiedSince = 'If-Modified-Since';

  // Content types
  static const String kContentTypeApplicationJson = 'application/json';
}

abstract class RandomHadithConstant {
  static const String kLastHadithXMLFetchDate = "last_hadith_xml_fetch_date";
  static const String kBoxName = "random_hadith_list";
  static const String kHadithLanguage = "hadith_language";
  static const String kLastHadithXMLFetchLanguage = "last_hadith_xml_language";
}

class TurnOnOffTvConstant {
  static const String kLastEventDate = "lastEventDate";
  static const String kIsEventsSet = "isEventsSet";
  static const String kActivateToggleFeature = "activateToggleFeature";
  static const String kScheduledTimersKey = "scheduledTimers";

  /// native methods calls
  static const String kNativeMethodsChannel = "nativeMethodsChannel";
  static const String kCheckRoot = "checkRoot";
  static const String kToggleBoxScreenOff = "toggleBoxScreenOff";
  static const String kToggleBoxScreenOn = "toggleBoxScreenOn";

  static const String kMinuteBeforeKey = 'selectedMinuteBefore';
  static const String kMinuteAfterKey = 'selectedMinuteAfter';
}

abstract class AnnouncementConstant {
  static const String kBoxName = "announcement";
}

abstract class MosqueManagerConstant {
  static const String kMosqueUUID = "mosqueUUID";
  static const String khasCachedMosque = "hasCachedMosque";
}

abstract class QuranConstant {
  static const String kQuranZipBaseUrl = "https://cdn.mawaqit.net/quran/";
  static const String kHafsQuranLocalVersion = 'hafs_quran_local_version';
  static const String kWarshQuranLocalVersion = 'warsh_quran_local_version';
  static const String kSelectedMoshafType = 'selected_moshaf_type';
  static const String kQuranBaseUrl = 'https://mp3quran.net/api/v3/';
  static const String kSurahBox = 'surah_box';
  static const String kReciterBox = 'reciter_box_v2';
  static const String kQuranModePref = 'quran_mode';
  static const String kSavedCurrentPage = 'saved_current_page';
  static const String kFavoriteReciterBox = 'favorite_reciter_box';
  static const String quranMoshafConfigJsonUrl = 'https://cdn.mawaqit.net/quran/config.json';
  static const String kIsFirstTime = 'is_first_time_quran';
  static const String kQuranReciterImagesBaseUrl = 'https://cdn.mawaqit.net/quran/reciters-pictures/';
}

abstract class AzkarConstant {
  static const String kAzkarAfterPrayer = 'أذكار بعد الصلاة';
  static const String kAzkarSabahAfterPrayer = 'أذكار الصباح';
  static const String kAzkarAsrAfterPrayer = 'أذكار المساء';
}

abstract class SettingsConstant {
  static const String kLanguageCode = 'language_code';
}

abstract class SystemFeaturesConstant {
  static const String kLeanback = 'android.software.leanback';
  static const String kHdmi = 'android.hardware.hdmi';
  static const String kEthernet = 'android.hardware.ethernet';
}

<<<<<<< HEAD
abstract class MawaqitBackendSettingsConstant {
  static const String kSettingsTitle = "Mawaqit";
  static const String kSettingsShare =
      "Download Mawaqit\r\nAndroid:\r\nhttps:\/\/play.google.com\/store\/apps\/details?id=com.mawaqit.admin\r\niOS:\r\nhttps:\/\/apps.apple.com\/fr\/app\/mawaqit-prayer-times-mosque\/id1460522683\r\n";
  static const String kSettingsAndroidUserAgent =
      "Mozilla\/5.0 (Windows NT 10.0; Win64; x64) AppleWebKit\/537.36 (KHTML, like Gecko) Chrome\/95.0.4638.69 Safari\/537.36";
  static const String kSettingsIosUserAgent =
      "Mozilla\/5.0 (iPhone; CPU iPhone OS 14_5 like Mac OS X) AppleWebKit\/605.1.15 (KHTML, like Gecko) CriOS\/90.0.4430.78 Mobile\/15E148 Safari\/604.1";
=======
abstract class ManualUpdateConstant {
  static const String githubApiBaseUrl = 'https://api.github.com/repos/mawaqit/android-tv-app/releases';
  static const String githubAcceptHeader = 'application/vnd.github.v3+json';
>>>>>>> e441f537
}<|MERGE_RESOLUTION|>--- conflicted
+++ resolved
@@ -97,7 +97,6 @@
   static const String kEthernet = 'android.hardware.ethernet';
 }
 
-<<<<<<< HEAD
 abstract class MawaqitBackendSettingsConstant {
   static const String kSettingsTitle = "Mawaqit";
   static const String kSettingsShare =
@@ -106,9 +105,9 @@
       "Mozilla\/5.0 (Windows NT 10.0; Win64; x64) AppleWebKit\/537.36 (KHTML, like Gecko) Chrome\/95.0.4638.69 Safari\/537.36";
   static const String kSettingsIosUserAgent =
       "Mozilla\/5.0 (iPhone; CPU iPhone OS 14_5 like Mac OS X) AppleWebKit\/605.1.15 (KHTML, like Gecko) CriOS\/90.0.4430.78 Mobile\/15E148 Safari\/604.1";
-=======
+}
+
 abstract class ManualUpdateConstant {
   static const String githubApiBaseUrl = 'https://api.github.com/repos/mawaqit/android-tv-app/releases';
   static const String githubAcceptHeader = 'application/vnd.github.v3+json';
->>>>>>> e441f537
 }