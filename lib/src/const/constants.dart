--- conflicted
+++ resolved
@@ -13,14 +13,13 @@
 const kApiToken = String.fromEnvironment('mawaqit.api.key');
 const kSentryDns = String.fromEnvironment('mawaqit.sentry.dns');
 
-<<<<<<< HEAD
+abstract class CacheKey {
+  static const String kMosqueBackgroundScreen = 'mosque_background_screen';
+}
+
 abstract class RandomHadithConstant {
   static const String kLastHadithXMLFetchDate = "last_hadith_xml_fetch_date";
   static const String kBoxName = "random_hadith_list";
   static const String kHadithLanguage = "hadith_language";
   static const String kLastHadithXMLFetchLanguage = "last_hadith_xml_language";
-=======
-abstract class CacheKey {
-  static const String kMosqueBackgroundScreen = 'mosque_background_screen';
->>>>>>> 2081abc2
 }