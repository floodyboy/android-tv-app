--- conflicted
+++ resolved
@@ -12,8 +12,6 @@
         primaryColor: Color(0xff490094),
         primaryColorDark: Color(0xff490094),
         primaryColorLight: Color(0xff490094),
-<<<<<<< HEAD
-=======
         switchTheme: SwitchThemeData(
           overlayColor:
               MaterialStateProperty.all(Colors.white.withOpacity(0.1)),
@@ -41,7 +39,6 @@
               decorationColor: Colors.white,
               // fontFamily: '',
             ),
->>>>>>> 8c82c9db
         outlinedButtonTheme: OutlinedButtonThemeData(
           style: ButtonStyle(
             overlayColor: MaterialStateProperty.all(Color(0xff490094)),
