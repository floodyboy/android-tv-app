--- conflicted
+++ resolved
@@ -1,12 +1,9 @@
 import 'package:flutter/foundation.dart';
 import 'package:flutter/material.dart';
 import 'package:flutter_animate/flutter_animate.dart';
-<<<<<<< HEAD
-=======
 import 'package:intl/intl.dart';
 import 'package:mawaqit/src/enum/home_active_screen.dart';
 import 'package:mawaqit/src/helpers/AppDate.dart';
->>>>>>> d89fc225
 import 'package:mawaqit/src/helpers/StringUtils.dart';
 import 'package:mawaqit/src/helpers/time_utils.dart';
 import 'package:mawaqit/src/models/announcement.dart';
@@ -194,20 +191,11 @@
   }
 
   /// used to test time
-<<<<<<< HEAD
-  DateTime mosqueDate() => !kDebugMode
-      ? DateTime.now()
-      : DateTime.now().add(Duration(
-          hours: 2,
-          minutes: 48,
-        ));
-
-  /// used to test time
   TimeOfDay mosqueTimeOfDay() => TimeOfDay.fromDateTime(mosqueDate());
-=======
+
   @Deprecated('Use AppDateTime.now()')
   DateTime mosqueDate() => AppDateTime.now();
->>>>>>> d89fc225
+
 
   MawaqitHijriCalendar mosqueHijriDate(int? forceAdjustment) => MawaqitHijriCalendar.fromDateWithAdjustments(
         mosqueDate(),
