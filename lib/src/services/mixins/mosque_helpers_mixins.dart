--- conflicted
+++ resolved
@@ -22,7 +22,6 @@
   /// because we use in the [activeAnnouncements] getter
   bool get isOnline;
 
-<<<<<<< HEAD
   /// [salahNames] getter is used to get the names of the prayers in the current language
   List<String> get salahNames => [
         times?.isTurki ?? false ? S.current.sabah : S.current.fajr,
@@ -31,17 +30,6 @@
         S.current.maghrib,
         S.current.isha,
       ];
-=======
-
-  /// [salahNames] getter is used to get the names of the prayers in the current language
-  List<String> get salahNames => [
-    times?.isTurki ?? false ? S.current.sabah : S.current.fajr,
-    S.current.duhr,
-    S.current.asr,
-    S.current.maghrib,
-    S.current.isha,
-  ];
->>>>>>> e4962b39
 
   /// [salahName] it uses the [salahNames] getter to get the name of the prayer in the current language
   String salahName(int index) => salahNames[index];
@@ -50,11 +38,7 @@
   String getSalahNameByIndex(int index, BuildContext context) {
     return [
       times!.isTurki ? S.of(context).sabah : S.of(context).fajr,
-<<<<<<< HEAD
       S.of(context).duhr,
-=======
-      S .of(context).duhr,
->>>>>>> e4962b39
       S.of(context).asr,
       S.of(context).maghrib,
       S.of(context).isha,
@@ -73,7 +57,6 @@
     }
     return salahIndex >= periods.$1 && salahIndex < periods.$2;
   }
-
 
   /// Parses the start and end periods from the disabling interval configuration.
   /// Returns a `tuple` containing the start and end periods, or `null` if parsing fails.
@@ -256,24 +239,11 @@
       );
 
   bool get useTomorrowTimes {
-    final ishaIndex = 4;
-    final now = mosqueDate();
-    final [fajr, ..._] = actualTimes();
-    final ishaIqamaTime = actualIqamaTimes()[ishaIndex];
-    final salahIshaDuration = mosqueConfig?.duaAfterPrayerShowTimes[ishaIndex];
-    final salahIshaEndTime;
-    //Get isha end salat time
-    if (mosqueConfig?.iqamaEnabled == true) {
-      salahIshaEndTime = ishaIqamaTime.add(
-        Duration(minutes: int.tryParse(salahIshaDuration!) ?? 20),
-      );
-    } else {
-      salahIshaEndTime = ishaIqamaTime.add(
-        Duration(minutes: 20),
-      );
-    }
-    // Isha might be after midnight, so we need to check if it's after Fajr
-    return now.isAfter(salahIshaEndTime) && salahIshaEndTime.isAfter(fajr);
+    final now = mosqueDate();
+    final [fajr, ..._, isha] = actualTimes();
+
+    /// isha might be after midnight so we need to check if it's after fajr
+    return now.isAfter(isha) && isha.isAfter(fajr);
   }
 
   /// @Param [forceActualDuhr] force to use actual duhr time instead of jumua time during the friday
@@ -309,10 +279,10 @@
   @Deprecated('Use times.dayIqamaStrings')
   List<String> get tomorrowIqama => iqamasOfDay(mosqueDate().add(Duration(days: 1)));
 
-/*   /// if jumua as duhr return jumua
+  /// if jumua as duhr return jumua
   String? get jumuaTime {
     return times!.jumuaAsDuhr ? todayTimes[1] : times!.jumua;
-  } */
+  }
 
   DateTime nextFridayDate([DateTime? now]) {
     now ??= mosqueDate();
@@ -395,11 +365,7 @@
   }
 
   List<Announcement> activeAnnouncements(bool enableVideos) {
-<<<<<<< HEAD
-    final announcements = mosque!.announcements.where((element) {
-=======
     final announcements =  mosque!.announcements.where((element) {
->>>>>>> e4962b39
       final startDate = DateTime.tryParse(element.startDate ?? '');
       final endDate = DateTime.tryParse(element.endDate ?? '');
       final now = mosqueDate();
@@ -415,11 +381,7 @@
       return inTime;
     }).toList();
     // check if announcement has only youtube video, add another one for infinite loop
-<<<<<<< HEAD
-    if (announcements.length == 1 && announcements[0].video != null) {
-=======
     if(announcements.length == 1 && announcements[0].video != null){
->>>>>>> e4962b39
       announcements.add(announcements[0]);
     }
     return announcements;
