--- conflicted
+++ resolved
@@ -3,11 +3,7 @@
 
 import 'announcement.dart';
 
-<<<<<<< HEAD
-class Mosque extends Equatable {
-=======
 class Mosque extends Equatable{
->>>>>>> e4962b39
   final int id;
   final String? uuid;
   final String? type;
