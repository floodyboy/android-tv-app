import 'dart:math';

import 'package:device_info_plus/device_info_plus.dart';
import 'package:dio/dio.dart';
import 'package:dio_cache_interceptor_hive_store/dio_cache_interceptor_hive_store.dart';
import 'package:disk_space/disk_space.dart';
import 'package:flutter/material.dart';
import 'package:mawaqit/i18n/AppLanguage.dart';
import 'package:mawaqit/main.dart';
import 'package:mawaqit/src/data/constants.dart';
import 'package:mawaqit/src/helpers/ApiInterceptor.dart';
import 'package:mawaqit/src/helpers/StreamGenerator.dart';
import 'package:mawaqit/src/models/mosqueConfig.dart';
import 'package:mawaqit/src/models/times.dart';
import 'package:mawaqit/src/services/mosque_manager.dart';
import 'package:mawaqit/src/services/user_preferences_manager.dart';
import 'package:package_info_plus/package_info_plus.dart';
import 'package:unique_identifier/unique_identifier.dart';
import 'package:xml_parser/xml_parser.dart';

import '../models/mosque.dart';
import '../models/weather.dart';
import 'api_interceptor/json_interceptor.dart';

class Api {
  static final dio = Dio(
    BaseOptions(
      baseUrl: kBaseUrl,
      headers: {
        'Api-Access-Token': kApiToken,
        'accept': 'application/json',
        'mawaqit-device': 'android-tv',
      },
    ),
  );

  /// this dio instance is used to get the static files like the ahadith
  static final dioStatic = Dio(
    BaseOptions(
      baseUrl: kStaticFilesUrl,
      connectTimeout: Duration(seconds: 5),
      receiveTimeout: Duration(seconds: 10),
      headers: {
        'Api-Access-Token': kApiToken,
        'accept': 'application/json',
        'mawaqit-device': 'android-tv',
      },
    ),
  );

  static final cacheStore = HiveCacheStore(null);

  static Future<void> init() async {
    dio.interceptors.add(ApiCacheInterceptor(cacheStore));
    dioStatic.interceptors.add(ApiCacheInterceptor(cacheStore));
    dio.interceptors.add(JsonInterceptor());
    dioStatic.interceptors.add(JsonInterceptor());
  }

  /// only change the base url
  /// the local value should be saved using UserPreferences
  static useStagingApi([bool staging = true]) {
    if (staging) {
      dio.options.baseUrl = kStagingUrl;
      dioStatic.options.baseUrl = kStagingStaticFilesUrl;
    } else {
      dio.options.baseUrl = kBaseUrl;
      dioStatic.options.baseUrl = kStaticFilesUrl;
    }
  }

  static Future<bool> kMosqueExistence(int id) {
    var url = 'https://mawaqit.net/en/id/$id?view=desktop';

    return dio.get(url).then((value) => true).catchError((e) => false);
  }

  static Future<bool> checkTheInternetConnection() {
    final url = 'https://www.google.com/';

    return dio
        .get(url, options: Options(extra: {'disableCache': true}))
        .timeout(Duration(seconds: 5))
        .then((value) => true)
        .catchError((e) => false);
  }

  /// re check the mosque if there are any updated data
  static Stream<Mosque> getMosqueStream(String id) async* {
    yield await getMosque(id);
    await for (var i in Stream.periodic(Duration(minutes: 1))) {
      yield await getMosque(id);
    }
  }

  static Future<Mosque> getMosque(String id) async {
    final response = await dio.get(
      '/3.0/mosque/$id/info',
    );

    return Mosque.fromMap(response.data);
  }

  /// re check the mosque config if there are any updated data
  static Stream<MosqueConfig> getMosqueConfigStream(String uuid) async* {
    yield await getMosqueConfig(uuid);
    await for (var i in Stream.periodic(Duration(minutes: 1))) {
      yield await getMosqueConfig(uuid);
    }
  }

  static Future<MosqueConfig> getMosqueConfig(String id) async {
    final response = await dio.get('/3.0/mosque/$id/config');

    return MosqueConfig.fromMap(response.data);
  }

  /// re check the mosque config if there are any updated data
  static Stream<Times> getMosqueTimesStream(String uuid) async* {
    yield await getMosqueTimes(uuid);
    await for (var i in Stream.periodic(Duration(minutes: 1))) {
      yield await getMosqueTimes(uuid);
    }
  }

  static Future<Times> getMosqueTimes(String id) async {
    final response = await dio.get('/3.1/mosque/$id/times');

    return Times.fromMap(response.data);
  }

  static Future<Mosque> searchMosqueWithId(String mosqueId) async {
    final response = await dio.get('/3.0/mosque/$mosqueId');

    return Mosque.fromMap(response.data);
  }

  static Future<List<Mosque>> searchMosques(String mosque, {page = 1}) async {
    final response = await dio.get(
      '/2.0/mosque/search?word=$mosque&page=$page',
    );

    List<Mosque> mosques = [];

    for (var item in response.data) {
      try {
        mosques.add(Mosque.fromMap(item));
      } catch (e, stack) {
        debugPrintStack(label: e.toString(), stackTrace: stack);
      }
    }

    return mosques;
  }

  static Future<void> cacheHadithXMLFiles({String language = 'ar'}) =>
      Future.wait(
          language.split('-').map((e) => dioStatic.get('/xml/ahadith/$e.xml')));

  /// get the hadith file from the static server and cache it
  /// return random hadith from the file
  static Future<String?> randomHadithCached({String language = 'ar'}) async {
    /// select only single language
    language = (language.split('-')..shuffle()).first;

    /// this should be called only on offline mode so it should hit the cache
<<<<<<< HEAD
    final response = await dioStatic
        .get('/xml/ahadith/$language.xml')
        .timeout(Duration(seconds: 5));
=======
    final response = await dioStatic.get('/xml/ahadith/$language.xml');
>>>>>>> f861a125

    final document = XmlDocument.from(response.data)!;

    final hadiths = document.getElements('hadith');

    if (hadiths == null) return null;

    final random = Random().nextInt(hadiths.length);

    return hadiths[random].text;
  }

  static Future<String> randomHadith({String language = 'ar'}) async {
    final response = await dio.get(
      '/2.0/hadith/random',
      queryParameters: {'lang': language},
    );

    return response.data['text'];
  }

  static Future<dynamic> getWeather(String mosqueUUID) async {
    final response = await dio.get(
      '/2.0/mosque/$mosqueUUID/weather',
      options: Options(extra: {'disableCache': true}),
    );

    return Weather.fromMap(response.data);
  }

  static Stream<void> updateUserStatusStream() async* {
    await for (var i in generateStream(Duration(minutes: 10))) {
      await updateUserStatus();
      yield i;
    }
  }

  static Future<(String, Map<String, dynamic>)?> prepareUserData() async {
    try {
      final userPreferencesManager = UserPreferencesManager();
      await userPreferencesManager.init();

      var hardwareFuture = DeviceInfoPlugin().androidInfo;
      var softwareFuture = PackageInfo.fromPlatform();
      var languageFuture = AppLanguage.getCountryCode();
      var freeSpaceFuture = DiskSpace.getFreeDiskSpace;
      var totalSpaceFuture = DiskSpace.getTotalDiskSpace;
      var deviceIdFuture = UniqueIdentifier.serial;

      // Wait for all futures to complete in a parallel way
      var results = await Future.wait([
        hardwareFuture,
        softwareFuture,
        languageFuture,
        freeSpaceFuture,
        totalSpaceFuture,
        deviceIdFuture
      ]);

      // Extract results
      var hardware = results[0] as AndroidDeviceInfo;
      var software = results[1] as PackageInfo;
      var language = results[2] as String;
      var freeSpace = results[3] as double;
      var totalSpace = results[4] as double;
      var deviceId = results[5] as String;

      final commonDeviceData = {
        'device-id': deviceId,
        'brand': hardware.brand,
        'model': hardware.model,
        'android-version': hardware.version.release,
        'app-version': software.version,
        'space': totalSpace,
        'free-space': freeSpace,
      };

      final uuid = await MosqueManager.loadLocalUUID();
      if (uuid == null) {
        return ("Mosque uuid is not set", commonDeviceData);
      }

      final userData = {
        ...commonDeviceData,
        'mosque-uuid': uuid,
        'language': language,
        'landscape': userPreferencesManager.orientationLandscape,
        'secondary-screen': userPreferencesManager.isSecondaryScreen,
        'legacy-web-app': userPreferencesManager.webViewMode,
        'announcement-mode': userPreferencesManager.announcementsOnly,
      };
      return (uuid, userData);
    } catch (e, stack) {
      debugPrintStack(label: e.toString(), stackTrace: stack);
      return null;
    }
  }

  static Future<dynamic> updateUserStatus() async {
    final userData = await Api.prepareUserData();

    if (userData == null) return;
    final (uuid, data) = userData;

    await dio
        .post('/3.0/mosque/${uuid}/androidtv-life-status', data: data)
        .then((value) => logger.d(value))
        .catchError((e) => logger.d((e as DioError).requestOptions.uri));
  }
}<|MERGE_RESOLUTION|>--- conflicted
+++ resolved
@@ -164,13 +164,8 @@
     language = (language.split('-')..shuffle()).first;
 
     /// this should be called only on offline mode so it should hit the cache
-<<<<<<< HEAD
-    final response = await dioStatic
-        .get('/xml/ahadith/$language.xml')
-        .timeout(Duration(seconds: 5));
-=======
+
     final response = await dioStatic.get('/xml/ahadith/$language.xml');
->>>>>>> f861a125
 
     final document = XmlDocument.from(response.data)!;
 
