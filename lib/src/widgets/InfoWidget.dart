import 'package:flutter/material.dart';
import 'package:package_info_plus/package_info_plus.dart';
import 'package:provider/provider.dart';

import '../services/user_preferences_manager.dart';

class VersionWidget extends StatefulWidget {
  const VersionWidget({Key? key, this.style, this.textAlign}) : super(key: key);

  final TextStyle? style;
  final TextAlign? textAlign;

  String _formatVersion(PackageInfo? packageInfo) {
    final version = packageInfo?.version.replaceAll('-tv', '') ?? '';
    final buildNumber = packageInfo?.buildNumber ?? '';
    return "v$version-$buildNumber";
  }

  @override
  _VersionWidgetState createState() => _VersionWidgetState();
}

class _VersionWidgetState extends State<VersionWidget> {
  int tapCount = 0;

  @override
  Widget build(BuildContext context) {
<<<<<<< HEAD
    return GestureDetector(
onTap: () {
        setState(() {
          if (context.read<UserPreferencesManager>().developerModeEnabled) {
            // Deactivate debug menu
            context.read<UserPreferencesManager>().developerModeEnabled = false;
            ScaffoldMessenger.of(context).showSnackBar(
              SnackBar(
                content: Text(
                    "You have desactivated the Abogabal secret menu 😎💪 رائع! لقد قمت بإلغاء تنشيط قائمة أبو جبل السرية"),
              ),
            );
          } else {
            tapCount++;
            if (tapCount >= 7) {
              context.read<UserPreferencesManager>().developerModeEnabled =
                  true;
              ScaffoldMessenger.of(context).showSnackBar(
                SnackBar(
                  content: Text(
                    "You have activated the Abogabal secret menu 😎💪 رائع! لقد قمت بتنشيط قائمة أبو جبل السرية",
                  ),
                ),
              );
              tapCount = 0; // Reset tapCount after activation
            }
          }
        });
      },

      child: FutureBuilder<PackageInfo>(
        future: PackageInfo.fromPlatform(),
        builder: (context, snapshot) => Text(
          "v${snapshot.data?.version.replaceAll('-tv', '')}-${snapshot.data?.buildNumber}",
          style: widget.style,
          textAlign: widget.textAlign,
        ),
=======
    return FutureBuilder<PackageInfo>(
      future: PackageInfo.fromPlatform(),
      builder: (context, snapshot) => Text(
        _formatVersion(snapshot.data),
        style: style,
        textAlign: textAlign,
>>>>>>> 5721c8da
      ),
    );
  }
}<|MERGE_RESOLUTION|>--- conflicted
+++ resolved
@@ -25,52 +25,13 @@
 
   @override
   Widget build(BuildContext context) {
-<<<<<<< HEAD
-    return GestureDetector(
-onTap: () {
-        setState(() {
-          if (context.read<UserPreferencesManager>().developerModeEnabled) {
-            // Deactivate debug menu
-            context.read<UserPreferencesManager>().developerModeEnabled = false;
-            ScaffoldMessenger.of(context).showSnackBar(
-              SnackBar(
-                content: Text(
-                    "You have desactivated the Abogabal secret menu 😎💪 رائع! لقد قمت بإلغاء تنشيط قائمة أبو جبل السرية"),
-              ),
-            );
-          } else {
-            tapCount++;
-            if (tapCount >= 7) {
-              context.read<UserPreferencesManager>().developerModeEnabled =
-                  true;
-              ScaffoldMessenger.of(context).showSnackBar(
-                SnackBar(
-                  content: Text(
-                    "You have activated the Abogabal secret menu 😎💪 رائع! لقد قمت بتنشيط قائمة أبو جبل السرية",
-                  ),
-                ),
-              );
-              tapCount = 0; // Reset tapCount after activation
-            }
-          }
-        });
-      },
 
-      child: FutureBuilder<PackageInfo>(
-        future: PackageInfo.fromPlatform(),
-        builder: (context, snapshot) => Text(
-          "v${snapshot.data?.version.replaceAll('-tv', '')}-${snapshot.data?.buildNumber}",
-          style: widget.style,
-          textAlign: widget.textAlign,
-        ),
-=======
     return FutureBuilder<PackageInfo>(
       future: PackageInfo.fromPlatform(),
       builder: (context, snapshot) => Text(
         _formatVersion(snapshot.data),
         style: style,
         textAlign: textAlign,
->>>>>>> 5721c8da
       ),
     );
   }
