--- conflicted
+++ resolved
@@ -365,7 +365,6 @@
   "installingUpdate": "Installing update...",
   "updateCompletedSuccessfully": "Update completed successfully",
   "updateFailed": "Update failed",
-<<<<<<< HEAD
   "save":"Save",
   "enterRtspUrl":"Enter RTSP or Youtube Live URL",
   "addRtspUrl":"Add your camera stream URL below",
@@ -381,8 +380,7 @@
   "somethingWentWrong": "Something went wrong! please try again",
   "somethingWrong": "Something went wrong",
   "tryAgainLater": "Please try again later",
-  "hintTextRtspUrl": "rtsp://... or https://youtube.com/live/..."
-=======
+  "hintTextRtspUrl": "rtsp://... or https://youtube.com/live/...",
   "checkInternetUpdate": "You must connect to internet to check for new updates",
   "appUpdateAvailable": "Your app is running version {currentVersion}. A new update (version {updatedVersion}) is available with the latest features and improvements.",
   "@appUpdateAvailable": {
@@ -398,6 +396,4 @@
       }
     }
   }
- 
->>>>>>> a651f91b
 }