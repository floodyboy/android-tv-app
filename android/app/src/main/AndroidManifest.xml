<manifest xmlns:android="http://schemas.android.com/apk/res/android"
<<<<<<< HEAD
          package="com.mawaqit.admin">
=======
    package="com.mawaqit.admin">
  
  
     <!-- Restrict app for tablets and TVs only -->
    <supports-screens android:smallScreens="false"
                    android:normalScreens="false"
                    android:largeScreens="true"
                    android:xlargeScreens="true"/>
>>>>>>> 6a7cbc20

  <!--
  <uses-permission android:name="android.permission.QUERY_ALL_PACKAGES"/>
  -->
  <uses-permission android:name="com.google.android.c2dm.permission.RECEIVE"/>
  <uses-permission android:name="android.permission.INTERNET"/>
  <uses-permission android:name="android.permission.ACCESS_WIFI_STATE"/>
  <uses-permission android:name="android.permission.ACCESS_NETWORK_STATE"/>
  <uses-permission android:name="android.permission.WRITE_EXTERNAL_STORAGE"/>
  <uses-permission android:name="android.permission.READ_EXTERNAL_STORAGE"/>
  <!--<uses-permission android:name="android.permission.ACCESS_FINE_LOCATION" />
  <uses-permission android:name="android.permission.ACCESS_COARSE_LOCATION" />
  <uses-permission android:name="android.permission.ACCESS_BACKGROUND_LOCATION" />
    <uses-permission android:name="android.permission.CAMERA" />
    <uses-permission android:name="android.permission.RECORD_AUDIO" />
    <uses-permission android:name="android.permission.MODIFY_AUDIO_SETTINGS" />
    <uses-permission android:name="android.permission.VIDEO_CAPTURE" />
    <uses-permission android:name="android.permission.AUDIO_CAPTURE" />
    <uses-permission android:name="android.permission.REQUEST_INSTALL_PACKAGES" />
    <uses-permission android:name="android.permission.CAMERA" />-->

  <application
    android:label="@string/app_name"
    android:icon="@mipmap/ic_launcher"
    android:usesCleartextTraffic="true">
    <activity
      android:name=".MainActivity"
      android:launchMode="singleTop"
      android:theme="@style/LaunchTheme"
      android:configChanges="orientation|keyboardHidden|keyboard|screenSize|smallestScreenSize|locale|layoutDirection|fontScale|screenLayout|density|uiMode"
      android:hardwareAccelerated="true"
      android:windowSoftInputMode="adjustResize">
      <!-- Specifies an Android theme to apply to this Activity as soon as
           the Android process has started. This theme is visible to the user
           while the Flutter UI initializes. After that, this theme continues
           to determine the Window background behind the Flutter UI. -->
      <meta-data
        android:name="io.flutter.embedding.android.NormalTheme"
        android:resource="@style/NormalTheme"
      />
      <!-- Displays an Android View that continues showing the launch screen
           Drawable until Flutter paints its first frame, then this splash
           screen fades out. A splash screen is useful to avoid any visual
           gap between the end of Android's launch screen and the painting of
           Flutter's first frame. -->
      <meta-data
        android:name="io.flutter.embedding.android.SplashScreenDrawable"
        android:resource="@drawable/launch_background"
      />
      <intent-filter>
        <action android:name="android.intent.action.MAIN"/>
        <category android:name="android.intent.category.LAUNCHER"/>
      </intent-filter>

      <!-- Deeplink -->
      <meta-data android:name="flutter_deeplinking_enabled" android:value="true"/>
      <intent-filter android:autoVerify="true">
        <action android:name="android.intent.action.VIEW"/>
        <category android:name="android.intent.category.DEFAULT"/>
        <category android:name="android.intent.category.BROWSABLE"/>
        <data android:scheme="app.flyweb.scheme"/>
      </intent-filter>

    </activity>
    <!-- Don't delete the meta-data below.
         This is used by the Flutter tool to generate GeneratedPluginRegistrant.java -->
    <meta-data
      android:name="flutterEmbedding"
      android:value="2"/>

    <meta-data
      android:name="com.google.android.gms.ads.APPLICATION_ID"
      android:value="ca-app-pub-7432665165146018~2664444130"/>

  </application>
</manifest><|MERGE_RESOLUTION|>--- conflicted
+++ resolved
@@ -1,16 +1,11 @@
 <manifest xmlns:android="http://schemas.android.com/apk/res/android"
-<<<<<<< HEAD
-          package="com.mawaqit.admin">
-=======
     package="com.mawaqit.admin">
-  
   
      <!-- Restrict app for tablets and TVs only -->
     <supports-screens android:smallScreens="false"
                     android:normalScreens="false"
                     android:largeScreens="true"
                     android:xlargeScreens="true"/>
->>>>>>> 6a7cbc20
 
   <!--
   <uses-permission android:name="android.permission.QUERY_ALL_PACKAGES"/>
