<manifest xmlns:android="http://schemas.android.com/apk/res/android"
    package="com.mawaqit.admin">

<<<<<<< HEAD

=======
>>>>>>> af3d275c
     <!-- Restrict app for tablets and TVs only -->
    <supports-screens android:smallScreens="false"
                    android:normalScreens="false"
                    android:largeScreens="true"
                    android:xlargeScreens="true"/>

  <!--
  <uses-permission android:name="android.permission.QUERY_ALL_PACKAGES"/>
  -->
  <uses-permission android:name="com.google.android.c2dm.permission.RECEIVE"/>
  <uses-permission android:name="android.permission.INTERNET"/>
  <uses-permission android:name="android.permission.ACCESS_WIFI_STATE"/>
  <uses-permission android:name="android.permission.ACCESS_NETWORK_STATE"/>
  <uses-permission android:name="android.permission.WRITE_EXTERNAL_STORAGE"/>
  <uses-permission android:name="android.permission.READ_EXTERNAL_STORAGE"/>
  <!--<uses-permission android:name="android.permission.ACCESS_FINE_LOCATION" />
  <uses-permission android:name="android.permission.ACCESS_COARSE_LOCATION" />
  <uses-permission android:name="android.permission.ACCESS_BACKGROUND_LOCATION" />
    <uses-permission android:name="android.permission.CAMERA" />
    <uses-permission android:name="android.permission.RECORD_AUDIO" />
    <uses-permission android:name="android.permission.MODIFY_AUDIO_SETTINGS" />
    <uses-permission android:name="android.permission.VIDEO_CAPTURE" />
    <uses-permission android:name="android.permission.AUDIO_CAPTURE" />
    <uses-permission android:name="android.permission.REQUEST_INSTALL_PACKAGES" />
    <uses-permission android:name="android.permission.CAMERA" />-->
  <uses-feature android:name="android.hardware.camera" android:required="false"/>
  <uses-feature android:name="android.hardware.faketouch" android:required="false"/>
  <uses-feature android:name="android.hardware.touchscreen" android:required="false"/>

  <application
    android:label="@string/app_name"
    android:icon="@mipmap/ic_launcher"
    android:usesCleartextTraffic="true">
    <activity
      android:name=".MainActivity"
      android:launchMode="singleTop"
      android:theme="@style/LaunchTheme"
      android:configChanges="orientation|keyboardHidden|keyboard|screenSize|smallestScreenSize|locale|layoutDirection|fontScale|screenLayout|density|uiMode"
      android:hardwareAccelerated="true"
      android:windowSoftInputMode="adjustResize"
      android:exported="true">
      <!-- Specifies an Android theme to apply to this Activity as soon as
           the Android process has started. This theme is visible to the user
           while the Flutter UI initializes. After that, this theme continues
           to determine the Window background behind the Flutter UI. -->
      <meta-data
        android:name="io.flutter.embedding.android.NormalTheme"
        android:resource="@style/NormalTheme"
      />
      <!-- Displays an Android View that continues showing the launch screen
           Drawable until Flutter paints its first frame, then this splash
           screen fades out. A splash screen is useful to avoid any visual
           gap between the end of Android's launch screen and the painting of
           Flutter's first frame. -->
      <meta-data
        android:name="io.flutter.embedding.android.SplashScreenDrawable"
        android:resource="@drawable/launch_background"
      />
      <intent-filter>
        <action android:name="android.intent.action.MAIN"/>
        <category android:name="android.intent.category.LAUNCHER"/>
      </intent-filter>

      <!-- Deeplink -->
      <meta-data android:name="flutter_deeplinking_enabled" android:value="true"/>
      <intent-filter android:autoVerify="true">
        <action android:name="android.intent.action.VIEW"/>
        <category android:name="android.intent.category.DEFAULT"/>
        <category android:name="android.intent.category.BROWSABLE"/>
        <data android:scheme="app.flyweb.scheme"/>
      </intent-filter>

    </activity>
    <!-- Don't delete the meta-data below.
         This is used by the Flutter tool to generate GeneratedPluginRegistrant.java -->
    <meta-data
      android:name="flutterEmbedding"
      android:value="2"/>

    <meta-data
      android:name="com.google.android.gms.ads.APPLICATION_ID"
      android:value="ca-app-pub-7432665165146018~2664444130"/>

  </application>
</manifest><|MERGE_RESOLUTION|>--- conflicted
+++ resolved
@@ -1,35 +1,19 @@
 <manifest xmlns:android="http://schemas.android.com/apk/res/android"
     package="com.mawaqit.admin">
 
-<<<<<<< HEAD
+    <!-- Restrict app for tablets and TVs only -->
+  <supports-screens android:smallScreens="false"
+                  android:normalScreens="false"
+                  android:largeScreens="true"
+                  android:xlargeScreens="true"/>
 
-=======
->>>>>>> af3d275c
-     <!-- Restrict app for tablets and TVs only -->
-    <supports-screens android:smallScreens="false"
-                    android:normalScreens="false"
-                    android:largeScreens="true"
-                    android:xlargeScreens="true"/>
-
-  <!--
-  <uses-permission android:name="android.permission.QUERY_ALL_PACKAGES"/>
-  -->
   <uses-permission android:name="com.google.android.c2dm.permission.RECEIVE"/>
   <uses-permission android:name="android.permission.INTERNET"/>
   <uses-permission android:name="android.permission.ACCESS_WIFI_STATE"/>
   <uses-permission android:name="android.permission.ACCESS_NETWORK_STATE"/>
   <uses-permission android:name="android.permission.WRITE_EXTERNAL_STORAGE"/>
   <uses-permission android:name="android.permission.READ_EXTERNAL_STORAGE"/>
-  <!--<uses-permission android:name="android.permission.ACCESS_FINE_LOCATION" />
-  <uses-permission android:name="android.permission.ACCESS_COARSE_LOCATION" />
-  <uses-permission android:name="android.permission.ACCESS_BACKGROUND_LOCATION" />
-    <uses-permission android:name="android.permission.CAMERA" />
-    <uses-permission android:name="android.permission.RECORD_AUDIO" />
-    <uses-permission android:name="android.permission.MODIFY_AUDIO_SETTINGS" />
-    <uses-permission android:name="android.permission.VIDEO_CAPTURE" />
-    <uses-permission android:name="android.permission.AUDIO_CAPTURE" />
-    <uses-permission android:name="android.permission.REQUEST_INSTALL_PACKAGES" />
-    <uses-permission android:name="android.permission.CAMERA" />-->
+  
   <uses-feature android:name="android.hardware.camera" android:required="false"/>
   <uses-feature android:name="android.hardware.faketouch" android:required="false"/>
   <uses-feature android:name="android.hardware.touchscreen" android:required="false"/>
