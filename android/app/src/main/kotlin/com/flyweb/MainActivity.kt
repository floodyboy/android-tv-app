--- conflicted
+++ resolved
@@ -13,7 +13,6 @@
 import android.os.Bundle
 import android.provider.Settings
 import android.content.Intent
-<<<<<<< HEAD
 import android.net.Uri
 import java.io.File
 import android.content.Context
@@ -22,6 +21,14 @@
 import android.os.Build.VERSION_CODES
 import android.app.admin.DevicePolicyManager
 import java.io.IOException
+import android.app.KeyguardManager
+import android.content.Context
+import java.io.BufferedReader
+import java.io.DataOutputStream
+import java.io.InputStreamReader
+import android.os.AsyncTask
+import android.util.Log
+
 class MainActivity : FlutterActivity() {
     private lateinit var mAdminComponentName: ComponentName
     private lateinit var mDevicePolicyManager: DevicePolicyManager
@@ -44,8 +51,6 @@
                         }
                     }
                     "checkRoot" -> result.success(checkRoot())
-                    "toggleScreenOn" -> toggleScreenOn(call, result)
-                    "toggleScreenOff" -> toggleScreenOff(call, result)
                     "toggleBoxScreenOff" -> toggleBoxScreenOff(call, result)
                     "toggleBoxScreenOn" -> toggleBoxScreenOn(call, result)
                     "clearAppData" -> {
@@ -93,7 +98,7 @@
         AsyncTask.execute {
             try {
                 val timezone = call.argument<String>("timezone")
-                executeCommand("service call alarm 3 s16 $timezone", result)
+                executeCommand(listOf("service call alarm 3 s16 $timezone"), result)
             } catch (e: Exception) {
                 handleCommandException(e, result)
             }
@@ -119,7 +124,7 @@
 
                 Log.i("SU_COMMAND", "Wifi Command output: cmd wifi connect-network $ssid $security $password")
 
-                executeCommand("cmd wifi connect-network $ssid $security $password", result)
+                executeCommand(listOf("cmd wifi connect-network $ssid $security $password"), result)
 
             } catch (e: Exception) {
                 handleCommandException(e, result)
@@ -127,89 +132,9 @@
         }
     }
 
-    private fun executeCommand(command: String, result: MethodChannel.Result) {
-        try {
-            val suProcess = Runtime.getRuntime().exec("su")
-            val os = DataOutputStream(suProcess.outputStream)
-
-            os.writeBytes(command + "\n")
-            os.flush()
-            os.close()
-
-            val output = BufferedReader(InputStreamReader(suProcess.inputStream)).readText()
-            val error = BufferedReader(InputStreamReader(suProcess.errorStream)).readText()
-
-            Log.i("SU_COMMAND", "Command output: $output")
-            Log.e("SU_COMMAND", "Command error: $error")
-
-            val exitCode = suProcess.waitFor()
-
-            if (exitCode != 0) {
-                Log.e("SU_COMMAND", "Command failed with exit code $exitCode.")
-                result.success(false)
-
-            } else {
-                Log.i("SU_COMMAND", "Command executed successfully.")
-                result.success(true)
-            }
-        } catch (e: Exception) {
-            handleCommandException(e, result)
-        }
-=======
-import android.app.KeyguardManager
-import android.content.Context
-import java.io.BufferedReader
-import java.io.DataOutputStream
-import java.io.InputStreamReader
-import android.os.AsyncTask
-import android.util.Log
-class MainActivity : FlutterActivity() {
-  private val CHANNEL = "nativeMethodsChannel"
-
-  override fun configureFlutterEngine(@NonNull flutterEngine: FlutterEngine) {
-    super.configureFlutterEngine(flutterEngine)
-    GeneratedPluginRegistrant.registerWith(flutterEngine)
-    MethodChannel(flutterEngine.dartExecutor.binaryMessenger, CHANNEL).setMethodCallHandler { call, result ->
-      if (call.method == "isPackageInstalled") {
-        val packageName = call.argument<String>("packageName")
-        val isInstalled = isPackageInstalled(packageName)
-        result.success(isInstalled)
-      } else if (call.method == "clearAppData") {
-
-        val isSuccess = clearDataRestart()
-        result.success(isSuccess)
-      } else if (call.method == "hasSystemFeature") {
-        val feature = call.argument<String>("feature")
-        if (feature != null) {
-          val pm = applicationContext.packageManager
-          val hasFeature = pm.hasSystemFeature(feature)
-          result.success(hasFeature)
-        } else {
-          result.error("InvalidArgument", "Feature argument is null", null)
-        }
-      } 
-      
-               else if (call.method == "checkRoot") {
-        checkRoot(result)
-    }
-               else if (call.method == "toggleBoxScreenOff") {
-        toggleBoxScreenOff(call,result)
-    }
-               else if (call.method == "toggleBoxScreenOn") {
-        toggleBoxScreenOn(call,result)
-    }
-        
-      
-      else {
-        result.notImplemented()
-      }
->>>>>>> c8cca8a2
-    }
-
-    private fun handleCommandException(e: Exception, result: MethodChannel.Result) {
-        Log.e("SU_COMMAND", "Exception while executing command: ${e.message}")
-        result.error("CMD_ERROR", "Exception while executing command", null)
-    }
+
+
+
 
     private fun clearDataRestart(): Boolean {
         return try {
@@ -225,21 +150,8 @@
             false
         }
     }
-<<<<<<< HEAD
-
-    private fun toggleScreenOn(call: MethodCall, result: MethodChannel.Result) {
-        AsyncTask.execute {
-            try {
-                val commands = listOf(
-                    "input keyevent 82",
-                    "am start -W -n com.mawaqit.androidtv/.MainActivity"
-                )
-                executeCommands(commands, result) // Lock the device
-            } catch (e: Exception) {
-                handleCommandExceptions(e, result)
-            }
-        }
-    }
+
+
 
     private fun toggleBoxScreenOff(call: MethodCall, result: MethodChannel.Result) {
         AsyncTask.execute {
@@ -249,7 +161,7 @@
                     "cd /sys/class/hdmi/hdmi/attr",
                     "echo 0 > phy_power"
                 )
-                executeCommands(commands, result) // Lock the device
+                executeCommand(commands, result) // Lock the device
             } catch (e: Exception) {
                 handleCommandExceptions(e, result)
             }
@@ -265,24 +177,16 @@
                     "echo 1 > phy_power",
                     "am start -W -n com.mawaqit.androidtv/.MainActivity"
                 )
-                executeCommands(commands, result)
+                executeCommand(commands, result)
             } catch (e: Exception) {
                 handleCommandExceptions(e, result)
             }
         }
     }
 
-    private fun toggleScreenOff(call: MethodCall, result: MethodChannel.Result) {
-        AsyncTask.execute {
-            try {
-                executeCommands(listOf("input keyevent 26"), result) // Lock the device
-            } catch (e: Exception) {
-                handleCommandExceptions(e, result)
-            }
-        }
-    }
-
-    private fun executeCommands(commands: List<String>, result: MethodChannel.Result) {
+
+
+    private fun executeCommand(commands: List<String>, result: MethodChannel.Result) {
         try {
             Log.d("SU_COMMAND", "Executing commands: ${commands.joinToString(separator = " && ")}")
 
@@ -320,128 +224,4 @@
     private fun handleCommandExceptions(e: Exception, result: MethodChannel.Result) {
         result.error("Exception", "An exception occurred: $e", null)
     }
-=======
-  }
-private fun checkRoot(result: MethodChannel.Result) {
-    try {
-        val p = Runtime.getRuntime().exec("su")
-        val os = DataOutputStream(p.outputStream)
-        os.writeBytes("echo \"Do I have root?\" >/data/LandeRootCheck.txt\n")
-        os.writeBytes("exit\n")
-        os.flush()
-        try {
-            p.waitFor()
-            if (p.exitValue() == 0) {
-                result.success(true)
-            } else {
-                result.success(false)
-            }
-        } catch (e: InterruptedException) {
-            result.error("InterruptedException", "Interrupted exception occurred", null)
-        }
-    } catch (e: IOException) {
-        result.error("IOException", "I/O exception occurred", null)
-    }
-}
-  private fun clearDataRestart(): Boolean {
-    try {
-      val processBuilder = ProcessBuilder()
-      processBuilder.command("sh", "-c", """
-            pm clear com.mawaqit.androidtv
-        """.trimIndent())
-      val process = processBuilder.start()
-      val exitCode = process.waitFor()
-      if (exitCode == 0) {
-        return true
-      }
-      return false
-    } catch (e: IOException) {
-      e.printStackTrace()
-      return false
-    } catch (e: InterruptedException) {
-      e.printStackTrace()
-      return false
-    }
-  }
-
-
-
-
-
-
-private fun toggleBoxScreenOn(call: MethodCall, result: MethodChannel.Result) {
-    AsyncTask.execute {
-        try {
-                  val commands = listOf(
-                    "mount -o rw,remount /",
-                    "cd /sys/class/hdmi/hdmi/attr",
-                    "echo 1 > phy_power",
-                    "am start -W -n com.mawaqit.androidtv/.MainActivity"
-                )
-                                executeCommand(commands, result) 
-          
-        } catch (e: Exception) {
-            handleCommandException(e, result)
-        }
-    }
-}
-private fun toggleBoxScreenOff(call: MethodCall, result: MethodChannel.Result) {
-    AsyncTask.execute {
-        try {
-    
-            val commands = listOf(
-                    "mount -o rw,remount /",
-                    "cd /sys/class/hdmi/hdmi/attr",
-                    "echo 0 > phy_power"
-                )
-                                executeCommand(commands, result)             
-        } catch (e: Exception) {
-            handleCommandException(e, result)
-        }
-    }
-}
-
-
-
-
-private fun executeCommand(commands: List<String>, result: MethodChannel.Result) {
-    try {
-        Log.d("SU_COMMAND", "Executing commands: ${commands.joinToString(separator = " && ")}")
-
-        val suProcess = Runtime.getRuntime().exec("su")
-        val os = DataOutputStream(suProcess.outputStream)
-
-        val command = commands.joinToString(separator = " && ") + "\n"
-        Log.d("SU_COMMAND", "Writing command to DataOutputStream: $command")
-        os.writeBytes(command)
-        os.flush()
-        os.close()
-
-        val output = BufferedReader(InputStreamReader(suProcess.inputStream)).readText()
-        val error = BufferedReader(InputStreamReader(suProcess.errorStream)).readText()
-
-        Log.i("SU_COMMAND", "Command output: $output")
-        Log.e("SU_COMMAND", "Command error: $error")
-
-        val exitCode = suProcess.waitFor()
-        Log.d("SU_COMMAND", "Exit code: $exitCode")
-
-        if (exitCode != 0) {
-            Log.e("SU_COMMAND", "Command failed with exit code $exitCode.")
-            result.error("CMD_ERROR", "Command failed", null)
-        } else {
-            Log.i("SU_COMMAND", "Command executed successfully.")
-            result.success("Command executed successfully.")
-        }
-    } catch (e: Exception) {
-        Log.e("SU_COMMAND", "Exception occurred: ${e.message}")
-        handleCommandException(e, result)
-    }
-}
-
-private fun handleCommandException(e: Exception, result: MethodChannel.Result) {
-    result.error("Exception", "An exception occurred: $e", null)
-}
-
->>>>>>> c8cca8a2
 }