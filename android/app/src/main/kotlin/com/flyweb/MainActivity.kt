--- conflicted
+++ resolved
@@ -8,13 +8,10 @@
 import io.flutter.plugin.common.MethodCall
 import io.flutter.plugin.common.MethodChannel
 import io.flutter.plugins.GeneratedPluginRegistrant
-<<<<<<< HEAD
 import java.io.IOException
 import android.app.Activity
 import android.content.Intent
-=======
-import android.hardware.Camera;
->>>>>>> 7c27a15b
+
 
 class MainActivity : FlutterActivity() {
     private val CHANNEL = "nativeMethodsChannel"
@@ -27,13 +24,12 @@
                 val packageName = call.argument<String>("packageName")
                 val isInstalled = isPackageInstalled(packageName)
                 result.success(isInstalled)
-<<<<<<< HEAD
             } else  if (call.method == "clearAppData") {
              
                 val isSuccess = clearDataRestart()
                 result.success(isSuccess)
             } else {
-=======
+
             }  else if (call.method == "hasSystemFeature") {
                 val feature = call.argument<String>("feature")
  if (feature != null) {
@@ -46,7 +42,6 @@
             }
             
             else {
->>>>>>> 7c27a15b
                 result.notImplemented()
             }
         }
