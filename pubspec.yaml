--- conflicted
+++ resolved
@@ -16,11 +16,7 @@
 # Read more about iOS versioning at
 # https://developer.apple.com/library/archive/documentation/General/Reference/InfoPlistKeyReference/Articles/CoreFoundationKeys.html
 
-<<<<<<< HEAD
-version: 1.0.5-tv+180
-=======
 version: 1.1.10-tv+189
->>>>>>> 8c82c9db
 
 environment:
   sdk: '>=2.17.0 <3.0.0'
@@ -35,10 +31,10 @@
   # Use with the CupertinoIcons class for iOS style icons.
 
   # FIREBASE PACKAGES
-  firebase_core: ^2.4.0
-  firebase_messaging: ^14.2.0
-  firebase_analytics: ^10.0.8
-  firebase_crashlytics: ^3.0.8
+  firebase_core: ^2.1.1
+  firebase_messaging: ^14.0.3
+  firebase_analytics: ^10.0.3
+  firebase_crashlytics: ^3.0.3
 
   # STORAGE
   shared_preferences: ^2.0.13
@@ -57,14 +53,11 @@
 
   # CONNECTIVITY
   http: ^0.13.4
-<<<<<<< HEAD
-=======
   dio: ^4.0.6
   dio_cache_interceptor: ^3.3.1
   dio_cache_interceptor_hive_store: ^3.2.0
   cached_network_image: ^3.1.0
 
->>>>>>> 8c82c9db
   share: ^2.0.4
   launch_review: ^3.0.1
   url_launcher: ^6.1.0
@@ -73,11 +66,7 @@
   uni_links: ^0.5.1
 
   # TOOLS
-<<<<<<< HEAD
-  google_fonts: ^3.0.1
-=======
   google_fonts: ^4.0.3
->>>>>>> 8c82c9db
   package_info: ^2.0.2
   android_intent: ^2.0.2
   global_configuration: ^2.0.0-nullsafety.1
@@ -88,18 +77,6 @@
 
   # STATE MANAGEMENT
   provider: ^6.0.2
-<<<<<<< HEAD
-  path_provider: ^2.0.9
-
-  # MAP
-  #location: ^4.3.0
-  geolocator: ^9.0.2
-#  webview_flutter: ^3.0.0
-
-  rive_splash_screen: ^0.1.0
-  lottie: ^2.1.0
-  flutter_svg: ^1.0.3
-=======
   flutter_riverpod: ^2.1.3
   path_provider: ^2.0.9
 
@@ -123,20 +100,16 @@
   rive_splash_screen: ^0.1.0
   lottie: ^2.2.0
   flutter_svg: ^2.0.0+1
->>>>>>> 8c82c9db
   introduction_screen: ^3.0.2
   dots_indicator: ^2.1.0
   sizer: ^2.0.15
 
-<<<<<<< HEAD
-=======
   timeago_flutter: ^1.2.0
 
   #  media
   youtube_player_flutter: ^8.1.2
   audiofileplayer: ^2.1.1
 
->>>>>>> 8c82c9db
 dev_dependencies:
   flutter_test:
     sdk: flutter
@@ -167,17 +140,13 @@
     - assets/animations/rive/
     - assets/animations/lottie/
     - assets/img/logo/
+    - assets/icon/
 
 
   fonts:
     - family: MawaqitIcons
       fonts:
         - asset: assets/fonts/MawaqitIcons.ttf
-<<<<<<< HEAD
-
-flutter_intl:
-  enabled: true
-=======
     - family: Hafs
       fonts:
         - asset: assets/fonts/original-hafs.ttf
@@ -192,5 +161,4 @@
         - asset: assets/fonts/Helvetica.ttf
     - family: WeatherIcons
       fonts:
-        - asset: assets/fonts/weathericons-regular-webfont.ttf
->>>>>>> 8c82c9db
+        - asset: assets/fonts/weathericons-regular-webfont.ttf