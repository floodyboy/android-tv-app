name: mawaqit
description: Connecting Muslims to Mosques

# The following line prevents the package from being accidentally published to
# pub.dev using `pub publish`. This is preferred for private packages.
publish_to: "none" # Remove this line if you wish to publish to pub.dev

# The following defines the version and build number for your application.
# A version number is three numbers separated by dots, like 1.2.43
# followed by an optional build number separated by a +.
# Both the version and the builder number may be overridden in flutter
# build by specifying --build-name and --build-number, respectively.
# In Android, build-name is used as versionName while build-number used as versionCode.
# Read more about Android versioning at https://developer.android.com/studio/publish/versioning
# In iOS, build-name is used as CFBundleShortVersionString while build-number used as CFBundleVersion.
# Read more about iOS versioning at
# https://developer.apple.com/library/archive/documentation/General/Reference/InfoPlistKeyReference/Articles/CoreFoundationKeys.html

version: 1.11.0+1

environment:
  sdk: ">=3.0.0 <4.0.0"

dependencies:
  flutter:
    sdk: flutter
  flutter_localizations:
    sdk: flutter
  intl: ^0.18.0
  # The following adds the Cupertino Icons font to your application.
  # Use with the CupertinoIcons class for iOS style icons.

  # FIREBASE PACKAGES
  firebase_core: ^2.11.0
  firebase_analytics: ^10.3.0
  firebase_crashlytics: ^3.2.0

  # monitoring/logging
  sentry_flutter: ^7.5.2
  logger: ^2.0.2+1

  # STORAGE
  shared_preferences: ^2.1.1
  hive_flutter: ^1.1.0

  # UI
  cupertino_icons: ^1.0.5
  font_awesome_flutter: ^10.4.0
  flutter_spinkit: ^5.2.0
  page_transition: ^2.0.9
  #modal_progress_hud: ^0.1.3
  flutter_inappwebview: ^5.7.2+3

  # CONNECTIVITY
  http: ^0.13.6
  dio: ^5.1.2
  dio_cache_interceptor: ^3.4.2
  dio_cache_interceptor_hive_store: ^3.2.1
  cached_network_image: ^3.2.3
  xml_parser: ^1.0.0

  share_plus: ^6.3.1
  launch_review: ^3.0.1
  url_launcher: ^6.1.11
  store_redirect: ^2.0.1
  connectivity_plus: ^4.0.0
  uni_links: ^0.5.1

  # TOOLS
  google_fonts: ^4.0.4
  package_info_plus: ^3.0.3
  device_info_plus: ^9.0.2
  android_intent_plus: ^4.0.0
  global_configuration: ^2.0.0-nullsafety.1
  wakelock: ^0.6.2
  path_provider: ^2.0.14
  uuid: ^3.0.5

  # STATE MANAGEMENT
  provider: ^6.0.5
  flutter_riverpod: ^2.3.6

  auto_size_text: ^3.0.0
  flutter_animate: ^4.1.1+1
  marquee: ^2.2.3
  text_scroll: ^0.2.0

  easy_debounce: ^2.0.3

  # MAP
  #location: ^4.3.0
  geolocator: ^9.0.2
  hijri: ^3.0.0

  #  webview_flutter: ^3.0.0

  rive_splash_screen: ^0.1.1
  lottie: ^2.3.2
  flutter_svg: ^2.0.5
  dots_indicator: ^3.0.0
  sizer: ^2.0.15

  timeago_flutter: ^3.4.0

  #  media
  youtube_player_flutter: ^8.1.2
  youtube_explode_dart: ^1.12.4
  unique_identifier: ^0.3.0
  collection: any
  disk_space: ^0.2.1

  equatable: ^2.0.5
  just_audio: ^0.9.37


  # alert
  flash: ^3.0.5+2

  # app update
  upgrader: ^6.5.0
  open_store: ^0.5.0

  # internet connectivity checker
  internet_connection_checker_plus: ^1.0.1
<<<<<<< HEAD
  root_access: ^1.0.4
=======

>>>>>>> 83f3b190
dev_dependencies:
  flutter_test:
    sdk: flutter

  # to get unused packages run
  # flutter pub run dependency_validator
  dependency_validator:
  build_runner: ^2.1.4
  http_mock_adapter: ^0.6.1
<<<<<<< HEAD
  flutter_lints: 3.0.1
=======
  flutter_lints: ^3.0.2
  hive_generator: ^2.0.1
>>>>>>> 83f3b190
# For information on the generic Dart part of this file, see the
# following page: https://dart.dev/tools/pub/pubspec

dependency_overrides:
  win32: 5.0.5
  rive: ^0.9.1

# The following section is specific to Flutter.
flutter:
  generate: true

  # The following line ensures that the Material Icons font is
  # included with your application, so that you can use the icons in
  # the material Icons class.
  uses-material-design: true

  # To add assets to your application, add an assets section, like this:
  # assets:
  #   - images/a_dot_burr.jpeg
  #   - images/a_dot_ham.jpeg
  assets:
    - assets/img/
    - assets/img/flag/
    - assets/cfg/
    - assets/scripts/
    - assets/backgrounds/
    - assets/animations/rive/
    - assets/animations/lottie/
    - assets/svg/
    - assets/voices/
    - assets/voices/adhan/

  fonts:
    - family: MawaqitIcons
      fonts:
        - asset: assets/fonts/MawaqitIcons.ttf
    - family: Hafs
      fonts:
        - asset: assets/fonts/original-hafs.ttf
    - family: kufi
      fonts:
        - asset: assets/fonts/NotoKufiArabic-VariableFont_wght.ttf
    - family: arial
      fonts:
        - asset: assets/fonts/ARIAL.TTF
    - family: helvetica
      fonts:
        - asset: assets/fonts/Helvetica.ttf
    - family: WeatherIcons
      fonts:
        - asset: assets/fonts/weathericons-regular-webfont.ttf<|MERGE_RESOLUTION|>--- conflicted
+++ resolved
@@ -122,11 +122,8 @@
 
   # internet connectivity checker
   internet_connection_checker_plus: ^1.0.1
-<<<<<<< HEAD
-  root_access: ^1.0.4
-=======
 
->>>>>>> 83f3b190
+
 dev_dependencies:
   flutter_test:
     sdk: flutter
@@ -136,12 +133,9 @@
   dependency_validator:
   build_runner: ^2.1.4
   http_mock_adapter: ^0.6.1
-<<<<<<< HEAD
-  flutter_lints: 3.0.1
-=======
+
   flutter_lints: ^3.0.2
   hive_generator: ^2.0.1
->>>>>>> 83f3b190
 # For information on the generic Dart part of this file, see the
 # following page: https://dart.dev/tools/pub/pubspec
 
