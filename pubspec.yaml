name: mawaqit
description: Connecting Muslims to Mosques

# The following line prevents the package from being accidentally published to
# pub.dev using `pub publish`. This is preferred for private packages.
publish_to: "none" # Remove this line if you wish to publish to pub.dev

# The following defines the version and build number for your application.
# A version number is three numbers separated by dots, like 1.2.43
# followed by an optional build number separated by a +.
# Both the version and the builder number may be overridden in flutter
# build by specifying --build-name and --build-number, respectively.
# In Android, build-name is used as versionName while build-number used as versionCode.
# Read more about Android versioning at https://developer.android.com/studio/publish/versioning
# In iOS, build-name is used as CFBundleShortVersionString while build-number used as CFBundleVersion.
# Read more about iOS versioning at
# https://developer.apple.com/library/archive/documentation/General/Reference/InfoPlistKeyReference/Articles/CoreFoundationKeys.html



<<<<<<< HEAD
version: 1.20.1+1
=======
version: 1.21.0+0
>>>>>>> f29ee242


environment:
  sdk: ">=3.0.0 <4.0.0"

dependencies:
  flutter:
    sdk: flutter
  flutter_localizations:
    sdk: flutter
  intl: ^0.19.0
  # The following adds the Cupertino Icons font to your application.
  # Use with the CupertinoIcons class for iOS style icons.

  # FIREBASE PACKAGES
  firebase_core: ^2.11.0
  firebase_analytics: ^10.3.0
  firebase_crashlytics: ^3.2.0

  # monitoring/logging
  sentry_flutter: ^7.5.2
  logger: ^2.0.2+1

  # STORAGE
  shared_preferences: ^2.1.1
  hive_flutter: ^1.1.0

  # UI
  cupertino_icons: ^1.0.5
  font_awesome_flutter: ^10.4.0
  flutter_spinkit: ^5.2.0
  page_transition: ^2.0.9
  fluttertoast: ^8.0.8
  #modal_progress_hud: ^0.1.3
  flutter_inappwebview: ^6.1.5

  # CONNECTIVITY
  http: ^0.13.6
  dio: ^5.1.2
  dio_cache_interceptor: ^3.4.2
  dio_cache_interceptor_hive_store: ^3.2.1
  cached_network_image: ^3.3.1
  xml_parser: ^1.0.0

  share_plus: ^10.0.0
  url_launcher: ^6.1.11
  store_redirect: ^2.0.1
  connectivity_plus: ^4.0.0
#  uni_links3: ^0.5.3

  # TOOLS
  google_fonts: ^4.0.4
  device_info_plus: ^9.0.2
  android_intent_plus: ^4.0.0
  global_configuration: ^2.0.0-nullsafety.1
  path_provider: ^2.0.14
  #  uuid: ^4.5.1

  # STATE MANAGEMENT
  provider: ^6.0.5
  flutter_riverpod: ^2.3.6
  wifi_hunter: ^1.1.1+2
  flutter_styled_toast: ^2.2.1
  flutter_keyboard_visibility: ^6.0.0
  auto_size_text: ^3.0.0
  flutter_animate: ^4.1.1+1
  marquee: ^2.2.3
  text_scroll: ^0.2.0

  easy_debounce: ^2.0.3

  # MAP
  #location: ^4.3.0
  geolocator: ^9.0.2
  hijri: ^3.0.0

  #  webview_flutter: ^3.0.0
  media_kit: ^1.1.11 # Primary package.
  media_kit_video: ^1.2.5 # For video rendering.
  media_kit_libs_video: ^1.0.5 # Native video dependencies.
  rive_splash_screen: ^0.1.1
  lottie: ^2.3.2
  flutter_svg: ^2.0.5
  dots_indicator: 3.0.0
  sizer: ^2.0.15
  timeago_flutter: ^3.4.0
  timezone:
  wifi_scan: ^0.4.1
  #  media
  youtube_player_flutter: ^9.1.1
  youtube_explode_dart: ^1.12.4
  unique_identifier: 0.4.0
  collection: any
<<<<<<< HEAD
#  disk_space_plus: 0.2.4
  disk_space_2: ^1.0.8

=======
  disk_space: ^0.2.1
>>>>>>> f29ee242
  screen_control:
    git:
      url: https://github.com/mawaqit/native_screen_lock_mawaqit_devices
      ref: master
  equatable: ^2.0.5
  just_audio: ^0.9.37


  # alert
  flash: ^3.0.5+2

  # app update
  upgrader: ^6.5.0
  open_store: ^0.5.0

  # internet connectivity checker
  internet_connection_checker_plus: ^1.0.1
  #  flutter_kurdish_localization: ^1.0.8
  scrollview_observer: ^1.21.0
  # manage files and folders
  flutter_archive: ^6.0.3

  shimmer: ^3.0.0

  wakelock_plus: 1.1.4
  wakelock_plus_platform_interface: 1.1.0
  flutter_background_service: ^5.0.9
  notification_overlay:
    git:
      url: https://github.com/mawaqit/android-tv-notification
      ref: main
<<<<<<< HEAD
=======
  android_alarm_manager:
    git:
      url: https://github.com/ghassenbenzahra123/android_alarm_manager
      ref: master
>>>>>>> f29ee242

  percent_indicator: ^4.2.3

  # functional programming
  fpdart: ^1.1.0

  # automatic scrolling
  scroll_to_index: ^3.0.1
  fast_cached_network_image: 1.2.9

  #  montenegrin_localization: ^0.1.0+1
  permission_handler: ^11.4.0
  workmanager: ^0.5.1
  package_info_plus: ^4.2.0

  # Added screen control package
  flutter_screen_controller: ^0.0.6

<<<<<<< HEAD
=======
  montenegrin_localization: ^0.1.0+1
  synchronized: ^3.1.0+1
  audio_session: ^0.1.21
  permission_handler: ^11.0.1


>>>>>>> f29ee242

dev_dependencies:
  flutter_test:
    sdk: flutter

  # to get unused packages run
  # flutter pub run dependency_validator
  dependency_validator:
  build_runner: ^2.4.9
  http_mock_adapter: ^0.6.1
  flutter_lints: 3.0.1
  hive_generator: ^2.0.1
  mocktail: ^1.0.3
  dart_mappable_builder: ^4.2.3
  json_serializable: ^6.8.0
<<<<<<< HEAD
  fast_flutter_driver: ^3.0.0+1
=======
>>>>>>> f29ee242

# For information on the generic Dart part of this file, see the
# following page: https://dart.dev/tools/pub/pubspec

dependency_overrides:
  #  win32: 5.0.9
  rive: ^0.9.1
# The following section is specific to Flutter.
flutter:
  generate: true

  # The following line ensures that the Material Icons font is
  # included with your application, so that you can use the icons in
  # the material Icons class.
  uses-material-design: true

  # To add assets to your application, add an assets section, like this:
  # assets:
  #   - images/a_dot_burr.jpeg
  #   - images/a_dot_ham.jpeg
  assets:
    - assets/img/
    - assets/img/flag/
    - assets/cfg/
    - assets/scripts/
    - assets/backgrounds/
    - assets/animations/rive/
    - assets/animations/lottie/
    - assets/svg/
    - assets/voices/
    - assets/voices/adhan/
    - assets/img/quran/
    - assets/icon/

  fonts:
    - family: MawaqitIcons
      fonts:
        - asset: assets/fonts/MawaqitIcons.ttf
    - family: Hafs
      fonts:
        - asset: assets/fonts/original-hafs.ttf
    - family: kufi
      fonts:
        - asset: assets/fonts/NotoKufiArabic-VariableFont_wght.ttf
    - family: arial
      fonts:
        - asset: assets/fonts/ARIAL.TTF
    - family: helvetica
      fonts:
        - asset: assets/fonts/Helvetica.ttf
    - family: WeatherIcons
      fonts:
        - asset: assets/fonts/weathericons-regular-webfont.ttf<|MERGE_RESOLUTION|>--- conflicted
+++ resolved
@@ -18,11 +18,7 @@
 
 
 
-<<<<<<< HEAD
-version: 1.20.1+1
-=======
 version: 1.21.0+0
->>>>>>> f29ee242
 
 
 environment:
@@ -71,7 +67,6 @@
   url_launcher: ^6.1.11
   store_redirect: ^2.0.1
   connectivity_plus: ^4.0.0
-#  uni_links3: ^0.5.3
 
   # TOOLS
   google_fonts: ^4.0.4
@@ -79,7 +74,6 @@
   android_intent_plus: ^4.0.0
   global_configuration: ^2.0.0-nullsafety.1
   path_provider: ^2.0.14
-  #  uuid: ^4.5.1
 
   # STATE MANAGEMENT
   provider: ^6.0.5
@@ -108,21 +102,18 @@
   flutter_svg: ^2.0.5
   dots_indicator: 3.0.0
   sizer: ^2.0.15
+
   timeago_flutter: ^3.4.0
   timezone:
   wifi_scan: ^0.4.1
+
   #  media
   youtube_player_flutter: ^9.1.1
   youtube_explode_dart: ^1.12.4
   unique_identifier: 0.4.0
   collection: any
-<<<<<<< HEAD
-#  disk_space_plus: 0.2.4
   disk_space_2: ^1.0.8
 
-=======
-  disk_space: ^0.2.1
->>>>>>> f29ee242
   screen_control:
     git:
       url: https://github.com/mawaqit/native_screen_lock_mawaqit_devices
@@ -140,7 +131,6 @@
 
   # internet connectivity checker
   internet_connection_checker_plus: ^1.0.1
-  #  flutter_kurdish_localization: ^1.0.8
   scrollview_observer: ^1.21.0
   # manage files and folders
   flutter_archive: ^6.0.3
@@ -149,18 +139,12 @@
 
   wakelock_plus: 1.1.4
   wakelock_plus_platform_interface: 1.1.0
+
   flutter_background_service: ^5.0.9
   notification_overlay:
     git:
       url: https://github.com/mawaqit/android-tv-notification
       ref: main
-<<<<<<< HEAD
-=======
-  android_alarm_manager:
-    git:
-      url: https://github.com/ghassenbenzahra123/android_alarm_manager
-      ref: master
->>>>>>> f29ee242
 
   percent_indicator: ^4.2.3
 
@@ -171,7 +155,6 @@
   scroll_to_index: ^3.0.1
   fast_cached_network_image: 1.2.9
 
-  #  montenegrin_localization: ^0.1.0+1
   permission_handler: ^11.4.0
   workmanager: ^0.5.1
   package_info_plus: ^4.2.0
@@ -179,15 +162,10 @@
   # Added screen control package
   flutter_screen_controller: ^0.0.6
 
-<<<<<<< HEAD
-=======
   montenegrin_localization: ^0.1.0+1
   synchronized: ^3.1.0+1
   audio_session: ^0.1.21
-  permission_handler: ^11.0.1
-
-
->>>>>>> f29ee242
+
 
 dev_dependencies:
   flutter_test:
@@ -203,10 +181,6 @@
   mocktail: ^1.0.3
   dart_mappable_builder: ^4.2.3
   json_serializable: ^6.8.0
-<<<<<<< HEAD
-  fast_flutter_driver: ^3.0.0+1
-=======
->>>>>>> f29ee242
 
 # For information on the generic Dart part of this file, see the
 # following page: https://dart.dev/tools/pub/pubspec
