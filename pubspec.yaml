--- conflicted
+++ resolved
@@ -52,18 +52,11 @@
   flutter_inappwebview: ^5.7.2+3
 
   # CONNECTIVITY
-<<<<<<< HEAD
-  http: ^0.13.5
-  dio: ^5.1.0
-  dio_cache_interceptor: ^3.4.0
-  dio_cache_interceptor_hive_store: ^3.2.1 
-=======
   http: ^0.13.6
   dio: ^5.1.2
   dio_cache_interceptor: ^3.4.2
   dio_cache_interceptor_hive_store: ^3.2.1
   cached_network_image: ^3.2.3
->>>>>>> f779e6ab
 
   share_plus: ^6.3.1
   launch_review: ^3.0.1
