name: mawaqit
description: Connecting Muslims to Mosques

# The following line prevents the package from being accidentally published to
# pub.dev using `pub publish`. This is preferred for private packages.
publish_to: "none" # Remove this line if you wish to publish to pub.dev

# The following defines the version and build number for your application.
# A version number is three numbers separated by dots, like 1.2.43
# followed by an optional build number separated by a +.
# Both the version and the builder number may be overridden in flutter
# build by specifying --build-name and --build-number, respectively.
# In Android, build-name is used as versionName while build-number used as versionCode.
# Read more about Android versioning at https://developer.android.com/studio/publish/versioning
# In iOS, build-name is used as CFBundleShortVersionString while build-number used as CFBundleVersion.
# Read more about iOS versioning at
# https://developer.apple.com/library/archive/documentation/General/Reference/InfoPlistKeyReference/Articles/CoreFoundationKeys.html



<<<<<<< HEAD
version: 1.21.4+0
=======
version: 1.21.1+0
>>>>>>> a6a4bb05


environment:
  sdk: ">=3.0.0 <4.0.0"

dependencies:
  flutter:
    sdk: flutter
  flutter_localizations:
    sdk: flutter
  intl: ^0.19.0
  # The following adds the Cupertino Icons font to your application.
  # Use with the CupertinoIcons class for iOS style icons.

  # FIREBASE PACKAGES
  firebase_core: ^2.11.0
  firebase_analytics: ^10.3.0
  firebase_crashlytics: ^3.2.0

  # monitoring/logging
  sentry_flutter: ^7.5.2
  logger: ^2.0.2+1

  # STORAGE
  shared_preferences: ^2.1.1
  hive_flutter: ^1.1.0

  # UI
  cupertino_icons: ^1.0.5
  font_awesome_flutter: ^10.4.0
  flutter_spinkit: ^5.2.0
  page_transition: ^2.0.9
  fluttertoast: ^8.0.8
  #modal_progress_hud: ^0.1.3
  flutter_inappwebview: ^6.1.5

  # CONNECTIVITY
  http: ^1.3.0
  dio: ^5.1.2
  dio_cache_interceptor: ^3.4.2
  dio_cache_interceptor_hive_store: ^3.2.1
  cached_network_image: ^3.3.1
  xml: ^6.5.0

  share_plus: ^10.0.0
  url_launcher: ^6.1.11
  store_redirect: ^2.0.1
  connectivity_plus: ^6.1.3
#  uni_links3: ^0.5.3

  # TOOLS
  google_fonts: ^4.0.4
  device_info_plus: ^9.0.2
  android_intent_plus: ^4.0.0
  global_configuration: ^2.0.0-nullsafety.1
  path_provider: ^2.0.14
  #  uuid: ^4.5.1

  # STATE MANAGEMENT
  provider: ^6.0.5
  flutter_riverpod: ^2.3.6
  wifi_hunter: ^1.1.1+2
  flutter_styled_toast: ^2.2.1
  flutter_keyboard_visibility: ^6.0.0
  auto_size_text: ^3.0.0
  flutter_animate: ^4.1.1+1
  marquee: ^2.2.3
  text_scroll: ^0.2.0

  easy_debounce: ^2.0.3

  # MAP
  #location: ^4.3.0
  geolocator: ^9.0.2
  hijri: ^3.0.0

  #  webview_flutter: ^3.0.0
  media_kit: ^1.1.11 # Primary package.
  media_kit_video: ^1.2.5 # For video rendering.
  media_kit_libs_video: ^1.0.5 # Native video dependencies.
  rive_splash_screen: ^0.1.1
  lottie: ^2.3.2
  flutter_svg: ^2.0.5
  dots_indicator: 3.0.0
  sizer: ^2.0.15

  timeago_flutter: ^3.4.0
  timezone:
  wifi_scan: ^0.4.1

  #  media
  youtube_player_flutter: ^9.1.1
  youtube_explode_dart: ^2.4.0
  unique_identifier: 0.4.0
  collection: any
#  disk_space_plus: 0.2.4
  disk_space_2: ^1.0.8

  screen_control:
    git:
      url: https://github.com/mawaqit/native_screen_lock_mawaqit_devices
      ref: master
  equatable: ^2.0.5
  just_audio: ^0.9.37

  # alert
  flash: ^3.0.5+2

  # app update
  upgrader: ^11.3.1
  open_store: ^0.5.0

  # internet connectivity checker
  internet_connection_checker_plus: ^2.7.1

  scrollview_observer: ^1.21.0
  # manage files and folders
  flutter_archive: ^6.0.3

  shimmer: ^3.0.0

  wakelock_plus: 1.1.4
  wakelock_plus_platform_interface: 1.1.0
  flutter_background_service: ^5.0.9
  notification_overlay:
    git:
      url: https://github.com/mawaqit/android-tv-notification
      ref: main

  percent_indicator: ^4.2.3

  # functional programming
  fpdart: ^1.1.0

  # automatic scrolling
  scroll_to_index: ^3.0.1
  fast_cached_network_image: 1.2.9

  permission_handler: ^11.4.0

  package_info_plus: ^4.2.0

  # Added screen control package
  flutter_screen_controller: ^0.0.6

  montenegrin_localization: ^0.1.1
  flutter_kurdish_localization:
    git:
      url: https://github.com/os01ri/flutter_kurdish_localization.git
      ref: patch-2

  synchronized: ^3.1.0+1
  audio_session: ^0.1.21

  android_alarm_manager_plus: ^4.0.7
  flutter_cache_manager: ^3.4.1
  flutter_kurdish_localization:
    git:
      url: https://github.com/os01ri/flutter_kurdish_localization.git
      ref: patch-2


dev_dependencies:
  flutter_test:
    sdk: flutter
  integration_test:
    sdk: flutter

  patrol: ^3.15.1

  # to get unused packages run
  # flutter pub run dependency_validator
  dependency_validator:
  build_runner: ^2.4.9
  http_mock_adapter: ^0.6.1
  flutter_lints: 3.0.1
  hive_generator: ^2.0.1
  mocktail: ^1.0.3
  dart_mappable_builder: ^4.2.3
  json_serializable: ^6.8.0

# For information on the generic Dart part of this file, see the
# following page: https://dart.dev/tools/pub/pubspec

dependency_overrides:
  fading_edge_scrollview: ^4.1.1
  rive: ^0.13.20

# The following section is specific to Flutter.
flutter:
  generate: true

  # The following line ensures that the Material Icons font is
  # included with your application, so that you can use the icons in
  # the material Icons class.
  uses-material-design: true

  # To add assets to your application, add an assets section, like this:
  # assets:
  #   - images/a_dot_burr.jpeg
  #   - images/a_dot_ham.jpeg
  assets:
    - assets/img/
    - assets/img/flag/
    - assets/cfg/
    - assets/scripts/
    - assets/backgrounds/
    - assets/animations/rive/
    - assets/animations/lottie/
    - assets/svg/
    - assets/voices/
    - assets/voices/adhan/
    - assets/img/quran/
    - assets/icon/

  fonts:
    - family: MawaqitIcons
      fonts:
        - asset: assets/fonts/MawaqitIcons.ttf
    - family: Hafs
      fonts:
        - asset: assets/fonts/original-hafs.ttf
    - family: kufi
      fonts:
        - asset: assets/fonts/NotoKufiArabic-VariableFont_wght.ttf
    - family: arial
      fonts:
        - asset: assets/fonts/ARIAL.TTF
    - family: helvetica
      fonts:
        - asset: assets/fonts/Helvetica.ttf
    - family: WeatherIcons
      fonts:
        - asset: assets/fonts/weathericons-regular-webfont.ttf

patrol:
  app_name: Mawaqit Android TV
  android:
    package_name: com.mawaqit.androidtv<|MERGE_RESOLUTION|>--- conflicted
+++ resolved
@@ -18,11 +18,7 @@
 
 
 
-<<<<<<< HEAD
-version: 1.21.4+0
-=======
-version: 1.21.1+0
->>>>>>> a6a4bb05
+version: 1.22
 
 
 environment:
@@ -169,16 +165,11 @@
   flutter_screen_controller: ^0.0.6
 
   montenegrin_localization: ^0.1.1
-  flutter_kurdish_localization:
-    git:
-      url: https://github.com/os01ri/flutter_kurdish_localization.git
-      ref: patch-2
 
   synchronized: ^3.1.0+1
   audio_session: ^0.1.21
 
   android_alarm_manager_plus: ^4.0.7
-  flutter_cache_manager: ^3.4.1
   flutter_kurdish_localization:
     git:
       url: https://github.com/os01ri/flutter_kurdish_localization.git
